{% extends "base.html" %}
{% block content %}

<script type="application/javascript">
    var processNotify = function(Notification) {
        document.getElementById("flash").innerHTML = "<div class=\"info\"><div>" + Notification + "{{ _(" This process may take a while, and will continue in the background if you navigate away from this page.") }}</div></div>";
        window.scrollTo(0,0);
    }

    var shutdownNotify = function(Notification) {
        document.getElementById("flash").innerHTML = "<div class=\"warning\"><div>" + Notification + "{{ _(" The Web Interface will become unresponsive momentarily. Reload this page after the Pi has started up again.") }}</div></div>";
        window.scrollTo(0,0);
    }
</script>

<section id="current-config">
<details>
    <summary class="heading">
        {{ _("Current PiSCSI Configuration") }}
    </summary>
    <ul>
        <li>{{ _("Save and load device configurations, stored as json files in <tt>%(config_dir)s</tt>", config_dir=CFG_DIR) }}</li>
        <li>{{ _("To have a particular device configuration load when PiSCSI starts, save it as <em>default</em>.") }}</li>
    </ul>
</details>

<p>
<form action="/config/action" method="post" id="config-actions">
    <label for="config_load_name">{{ _("File Name:") }}</label>
    <select name="name" id="config_load_name" required="" width="14">
        {% if config_files %}
        {% for config in config_files|sort %}
        <option value="{{ config }}">
            {{ config }}
        </option>
        {% endfor %}
        {% else %}
        <option disabled>
        {{ _("No saved configurations") }}
        </option>
        {% endif %}
    </select>
    <input name="load" type="submit" value="{{ _("Load") }}" onclick="return confirm('{{ _("Detach all current device and Load configuration?") }}')">
    <input name="delete" type="submit" value="{{ _("Delete") }}" onclick="return confirm('{{ _("Delete configuration file?") }}')">
    <input name="send" type="submit" value="{{ _("Download") }}">
</form>
</p>

<p>
<form action="/config/save" method="post" id="config-save">
    <label for="config_save_name">{{ _("File Name:") }}</label>
    <input type="text" name="name" id="config_save_name" value="default" size="20">
    .{{ CONFIG_FILE_SUFFIX }}
    <input type="submit" value="{{ _("Save") }}">
</form>
</p>

<table id="attached-devices" border="black" cellpadding="3" summary="List of attached devices">
    <tbody>
        <tr>
            <th class="id" scope="col">{{ _("ID") }}</th>
            {% if units %}
            <th class="unit" scope="col">{{ _("LUN") }}</th>
            {% endif %}
            <th class="name" scope="col">{{ _("Device") }}</th>
            <th class="parameters" scope="col">{{ _("Parameters") }}</th>
            <th class="product" scope="col">{{ _("Product") }}</th>
            <th class="actions" scope="col">{{ _("Actions") }}</th>
        </tr>
        {% for device in devices | sort(attribute='id') %}
        {% if device["id"] in reserved_scsi_ids %}
        <tr class="reserved">
        {% elif device.device_type %}
        <tr class="device-assigned device-{{ device.device_type|lower }}">
        {% else %}
        <tr class="free">
        {% endif %}
            {% if device["id"] not in reserved_scsi_ids %}
            <td class="id" align="center">{{ device.id }}</td>
            {% if units %}
            <td class="unit" align="center">{{ device.unit }}</td>
            {% endif %}
            <td class="name" align="center">{{ device.device_name }}</td>
            <td class="parameters">
                {% if "No Media" in device.status %}
                <form action="/scsi/attach" method="post">
                    <input name="scsi_id" type="hidden" value="{{ device.id }}">
                    <input name="unit" type="hidden" value="{{ device.unit }}">
                    <input name="type" type="hidden" value="{{ device.device_type }}">
                    <input name="file_size" type="hidden" value="{{ device.size }}">
                    <label for="device_list_file_name_{{ device.id }}_{{ device.unit }}">{{ _("File name") }}</label>
                    <select type="select" name="file_name" id="device_list_file_name_{{ device.id }}_{{ device.unit }}">
                    {% for f in files|sort(attribute='name') %}
                    {% if device.device_type == "SCCD" %}
                    {% if f["name"].lower().endswith(env['cd_suffixes']) %}
                    <option value="{{ f["name"] }}">{{ f["name"].replace(env["image_dir"], '') }}</option>
                    {% endif %}
                    {% elif device.device_type == "SCRM" %}
                    {% if f["name"].lower().endswith(env['rm_suffixes']) %}
                    <option value="{{ f["name"] }}">{{ f["name"].replace(env["image_dir"], '') }}</option>
                    {% endif %}
                    {% elif device.device_type == "SCMO" %}
                    {% if f["name"].lower().endswith(env['mo_suffixes']) %}
                    <option value="{{ f["name"] }}">{{ f["name"].replace(env["image_dir"], '') }}</option>
                    {% endif %}
                    {% endif %}
                    {% endfor %}
                    </select>
                    <input type="submit" value="{{ _("Attach") }}">
                </form>
            {% else %}
                {% if device.params %}
                    {% for key in device.params %}
                        {% if key == "interface" %}
                            ({{device.params[key]}})
                        {% elif key == "timeout" %}
                            ({{key}}:{{device.params[key]}})
                        {% else %}
                            {{device.params[key]}}
                        {% endif %}
                    {% endfor %}
                {% elif device.file %}
                    <span class="filename">{{ device.file }}</span>
                {% endif %}
            {% endif %}
            </td>
            <td class="product" align="center">
                {% if device.vendor != "PiSCSI" %}
                {{ device.vendor }}
                {% endif %}
                {{ device.product }}
                {% if device.vendor != "PiSCSI" %}
                {{ device.revision }}
                {% endif %}
            </td>
            <td class="actions" align="center">
                {% if device.id in scsi_ids["occupied_ids"] %}
                {% if device.device_type in REMOVABLE_DEVICE_TYPES and "No Media" not in device.status %}
                <form action="/scsi/eject" method="post" onsubmit="return confirm('{{ _("Eject Disk?  WARNING: On Mac OS, eject the Disk in the Finder instead!") }}')">
                    <input name="scsi_id" type="hidden" value="{{ device.id }}">
                    <input name="unit" type="hidden" value="{{ device.unit }}">
                    <input type="submit" value="{{ _("Eject") }}">
                </form>
                {% endif %}
                <form action="/scsi/detach" method="post" onsubmit="return confirm('{{ _("Detach Device?") }}')">
                    <input name="scsi_id" type="hidden" value="{{ device.id }}">
                    <input name="unit" type="hidden" value="{{ device.unit }}">
                    <input type="submit" value="{{ _("Detach") }}">
                </form>
                {% else %}
                <form action="/scsi/reserve" method="post" onsubmit="var memo = prompt('{{ _("Enter a memo for this reservation") }}'); if (memo === null) event.preventDefault(); document.getElementById('memo_{{ device.id }}').value = memo;">
                    <input name="scsi_id" type="hidden" value="{{ device.id }}">
                    <input name="memo" id="memo_{{ device.id }}" type="hidden" value="">
                    <input type="submit" value="{{ _("Reserve") }}">
                </form>
                {% endif %}
            </td>
            {% else %}
            <td class="id inactive">{{ device.id }}</td>
            {% if units %}
            <td class="units inactive"></td>
            {% endif %}
            <td class="name inactive">{{ _("Reserved ID") }}</td>
            <td class="parameters inactive">{{ RESERVATIONS[device.id] }}</td>
            <td class="product inactive"></td>
            <td class="actions inactive">
                <form action="/scsi/release" method="post">
                    <input name="scsi_id" type="hidden" value="{{ device.id }}">
                    <input type="submit" value="{{ _("Release") }}">
                </form>
            </td>
            {% endif %}
        </tr>
        {% endfor %}
    </tbody>
</table>

<p>
    <form action="/scsi/detach_all" method="post" id="detach-all-devices" onsubmit="return confirm('{{ _("Detach all SCSI Devices?") }}')">
        <input type="submit" value="{{ _("Detach All Devices") }}">
    </form>
    <form action="/scsi/info" method="post" id="show-device-info">
        <input type="submit" value="{{ _("Show Device Info") }}">
    </form>
</p>
</section>

<hr/>

<section id="files">
<details>
    <summary class="heading">
        {{ _("Image File Management") }}
    </summary>
    <ul>
        <li>{{ _("Manage image files in the active PiSCSI image directory: <tt>%(directory)s</tt> with a scan depth of %(scan_depth)s.", directory=env["image_dir"], scan_depth=scan_depth) }}</li>
        <li>{{ _("Select a valid SCSI ID and <a href=\"%(url)s\" target=\"_blank\">LUN</a> to attach to. Unless you know what you're doing, always use LUN 0.", url="https://en.wikipedia.org/wiki/Logical_unit_number") }}
        </li>
        <li>
            {{ _("Recognized image file types:") }}
            {% set comma = joiner(", ") %}
            {% for extension in valid_image_suffixes %}{{ comma() }}.{{ extension}}{% endfor %}
        </li>
        <li>
            {{ _("Recognized archive file types:") }}
            {% set comma = joiner(", ") %}
            {% for extension in ARCHIVE_FILE_SUFFIXES %}{{ comma() }}.{{ extension}}{% endfor %}
        </li>
    </ul>
</details>

{% if not files|length: %}
<div class="notice">
    {{ _("The images directory is currently empty.") }}
</div>
{% else %}

<div>
{% for subdir, group in formatted_image_files.items() %}

<details class="subdir"{% if subdir == env["image_root_dir"] + "/" %} open{% endif %}>
    <summary class="dirname">
        {{ subdir }}
    </summary>
<table id="images" border="black" cellpadding="3" summary="List of files in the image directory">
    <tbody>
        <tr>
            <th scope="col">{{ _("File") }}</th>
            <th scope="col">{{ _("Size") }}</th>
            <th scope="col">{{ _("Actions") }}</th>
        </tr>
        {% for file in group|sort(attribute='name') %}
        <tr>
            {% if file["prop"] %}
            <td>
                <details class="contents">
                    <summary class="filename">
                        {{ file["name"] }}
                    </summary>
                    <ul class="inline_list">
                    {% for key in file["prop"] %}
                        <li>{{ key }}: {{ file['prop'][key] }}</li>
                    {% endfor %}
                    <form action="/files/download_config" method="post">
                        <input name="file" type="hidden" value="{{ file['name'] }}.{{ PROPERTIES_SUFFIX }}">
                        <input type="submit" value="{{ _("Properties File") }} &#8595;">
                    </form>
                    </ul>
                </details>
            </td>
            {% elif file["archive_contents"] %}
            <td>
                <details class="contents">
                    <summary class="filename">
                        {{ file["name"] }}
                    </summary>
                    <ul class="inline_list">
                        {% for member in file["archive_contents"] %}
                            {% if not member["is_properties_file"] %}
                                <li>
                                    {% if member["related_properties_file"] %}
                                        <details id="contents">
                                            <summary class="filename">
                                                <label>{{ member["path"] }}</label>
                                                <form action="/files/extract_image" method="post" class="file-extract">
                                                    <input name="archive_file" type="hidden" value="{{ file['name'] }}">
                                                    <input name="archive_members" type="hidden" value="{{ member["path"] }}|{{ member["related_properties_file"] }}">
                                                    <input type="submit" value="{{ _("Extract") }}" title="{{ _("Extract") }}" onclick="processNotify('{{ _("Extracting a single file...") }}')">
                                                </form>
                                            </summary>
                                            <ul class="inline_list">
                                                <li>{{ member["related_properties_file"] }}</li>
                                            </ul>
                                        </details>
                                    {% else %}
                                        <label>{{ member["path"] }}</label>
                                        <form action="/files/extract_image" method="post" class="file-extract">
                                            <input name="archive_file" type="hidden" value="{{ file["name"] }}">
                                            <input name="archive_members" type="hidden" value="{{ member["path"] }}">
                                            <input type="submit" value="{{ _("Extract") }}" title="{{ _("Extract") }}" onclick="processNotify('{{ _("Extracting a single file...") }}')">
                                        </form>
                                    {% endif %}
                                </li>
                            {% endif %}
                        {% endfor %}
                    </ul>
                </details>
            </td>
            {% else %}
            <td>{{ file["name"] }}</td>
            {% endif %}
            <td align="center">
                <form action="/files/download_image" method="post">
                    <input name="file" type="hidden" value="{{ file['name'] }}">
                    <input type="submit" value="{{ file['size_mb'] }} {{ _("MiB") }} &#8595;">
                </form>
            </td>
            <td>
                {% if file["name"] in attached_images %}
                    {{ _("In use") }}
                {% else %}
                {% if file["archive_contents"] %}
                <form action="/files/extract_image" method="post" class="file-extract">
                    <input name="archive_file" type="hidden" value="{{ file['name'] }}">
                    {% set pipe = joiner("|") %}
                    <input name="archive_members" type="hidden" value="{% for member in file["archive_contents"] %}{{ pipe() }}{{ member["path"] }}{% endfor %}">
                    <input type="submit" value="{{ _("Extract") }}" title="{{ _("Extract") }}" onclick="processNotify('{{ _("Extracting all files...") }}')">
                </form>
                {% else %}
                <form action="/scsi/attach" method="post" class="file-attach">
                    <input name="file_name" type="hidden" value="{{ file['name'] }}">
                    <input name="file_size" type="hidden" value="{{ file['size'] }}">
                    <label for="image_list_scsi_id_{{ file["name"] }}">{{ _("ID") }}</label>
                    <select name="scsi_id" id="image_list_scsi_id_{{ file["name"] }}">
                        {% for id in scsi_ids["valid_ids"] %}
                        <option name="id" value="{{id}}"{% if id == scsi_ids["recommended_id"] %} selected{% endif %}>
                            {{ id }}
                        </option>
                        {% endfor %}
                    </select>
                    <label for="image_list_unit_{{ file["name"] }}">{{ _("LUN") }}</label>
                    <input class="lun" name="unit" id="image_list_unit_{{ file["name"] }}" type="number" value="0" min="0" max="31" step="1" size="3">
                    {% if file["detected_type"] != "UNDEFINED" %}
                        <input name="type" type="hidden" value="{{ file['detected_type'] }}">
                        {{ file['detected_type_name'] }}
                    {% else %}
                        <label for="image_list_type_{{ file["name"] }}">{{ _("Type") }}</label>
                        <select name="type" id="image_list_type_{{ file["name"] }}">
                        <option selected disabled value="">
                        {{ _("Unknown") }}
                        </option>
                        {% for key, value in device_types.items() %}
                        {% if key in DISK_DEVICE_TYPES %}
                        <option value="{{ key }}">
                            {{ value["name"] }}
                        </option>
                        {% endif %}
                        {% endfor %}
                        </select>
                    {% endif %}
                    <input type="submit" value="{{ _("Attach") }}" title="{{ _("Attach") }}">
                {% endif %}
                </form>
                <form action="/files/rename" method="post" class="file-rename" onsubmit="var new_file_name = prompt('{{ _("Enter a new file name:") }}', '{{ file["name"]|replace("'", "\\'") }}'); if (new_file_name === null) event.preventDefault(); document.getElementById('new_file_name_{{ subdir }}_{{ loop.index }}').value = new_file_name;">
                    <input name="file_name" type="hidden" value="{{ file['name'] }}">
                    <input name="new_file_name" id="new_file_name_{{ subdir }}_{{ loop.index }}" type="hidden" value="">
                    <input type="submit" value="{{ _("Rename") }}" title="{{ _("Rename") }}">
                </form>
                <form action="/files/copy" method="post" class="file-copy" onsubmit="var copy_file_name = prompt('{{ _("Enter a file name for the copy:") }}', '{{ file["name"]|replace("'", "\\'") }}'); if (copy_file_name === null) event.preventDefault(); document.getElementById('copy_file_name_{{ subdir }}_{{ loop.index }}').value = copy_file_name;">
                    <input name="file_name" type="hidden" value="{{ file['name'] }}">
                    <input name="copy_file_name" id="copy_file_name_{{ subdir }}_{{ loop.index }}" type="hidden" value="">
                    <input type="submit" value="{{ _("Copy") }}" title="{{ _("Copy") }}">
                </form>
                <form action="/files/delete" method="post" class="file-delete" onsubmit="return confirm('{{ _("Delete file: %(file_name)s?", file_name=file["name"]|replace("'", "\\'")) }}')">
                    <input name="file_name" type="hidden" value="{{ file['name'] }}">
                    <input type="submit" value="{{ _("Delete") }}" title="{{ _("Delete") }}">
                </form>
                {% endif %}
                {% if not file["archive_contents"] %}
                <form action="/files/diskinfo" method="post" class="file-info">
                    <input name="file_name" type="hidden" value="{{ file['name'] }}">
                    <input type="submit" value="{{ _("?") }}" title="{{ _("Info") }}">
                </form>
                {% endif %}
            </td>
        </tr>
        {% endfor %}
    </tbody>
</table>
</details>
{% endfor %}
</div>
{% endif %}
<p><small>{{ _("%(disk_space)s MiB disk space remaining for images", disk_space=env["free_disk_space"]) }}</small></p>
</section>

<hr/>

<section id="download-url">
<details>
    <summary class="heading">
        {{ _("Transfer Files to the PiSCSI") }}
    </summary>
    <ul>
        <li>{{ _("Disk Images") }} = {{ env["image_dir"] }}</li>
        {% if file_server_dir_exists %}
        <li>{{ _("Shared Files") }} = {{ FILE_SERVER_DIR }}</li>
        {% else %}
        <li>{{ _("Install a file server and create the shared files directory in order to share files between the Pi and your vintage computers.") }}</li>
        {% endif %}
    </ul>
</details>

<form action="/files/download_url" method="post">
    <label for="download_url">{{ _("Download file from URL:") }}</label>
    <input name="url" id="download_url" required="" type="url">
    <label for="disk_images" class="hidden">{{ _("Disk Images") }}</label>
    <input type="radio" name="destination" id="disk_images" value="disk_images" checked="checked">
    <label for="images_subdir" class="hidden">{{ _("Directory") }}</label>
    <select name="images_subdir" id="images_subdir">
    {% for dir in images_subdirs %}
    <option value="{{dir}}">{{env['image_root_dir']}}/{{dir}}</option>
    {% endfor %}
    <option value="" selected>{{env['image_root_dir']}}/</option>
    </select>
    {% if file_server_dir_exists %}
    <label for="shared_files" class="hidden">{{ _("Shared Files") }}</label>
    <input type="radio" name="destination" id="shared_files" value="shared_files">
    <label for="shared_subdir" class="hidden">{{ _("Directory") }}</label>
    <select name="shared_subdir" id="shared_subdir">
    {% for dir in shared_subdirs %}
    <option value="{{dir}}">{{env['shared_root_dir']}}/{{dir}}</option>
    {% endfor %}
    <option value="" selected>{{env['shared_root_dir']}}/</option>
    </select>
    {% endif %}
    <input type="submit" value="{{ _("Download") }}" onclick="processNotify('{{ _("Downloading File...") }}')">
</form>
</section>

<section id="upload">
    <a href="/upload" target="_blank"><p>{{ _("Upload Files (new tab)") }}</p></a>
</section>
<noscript>
    <style type="text/css">
        section#upload { display: none; }
    </style>
    <div class="notice">
        {{ _("The file uploading functionality requires JavaScript.") }}
    </div>
</noscript>

<hr/>

<section id="create-iso">
<details>
    <summary class="heading">
        {{ _("Create CD-ROM Image") }}
    </summary>
    <ul>
        <li>{{ _("HFS is for Mac OS, Joliet for Windows, and Rock Ridge for POSIX.") }}</li>
        <li>{{ _("If the downloaded file is a zip archive, we will attempt to unzip it and store the resulting files.") }}</li>
    </ul>
</details>

<div>
<form action="/files/create_iso" method="post">
    <label for="iso_url">{{ _("Download file from URL:") }}</label>
    <input name="url" id="iso_url" required="" type="url">
    <label for="iso_url_type">{{ _("Type:") }}</label>
    <select name="type" id="iso_url_type">
        <option value="HFS">
            HFS
        </option>
        <option value="ISO-9660 Level 1">
            ISO-9660 Level 1
        </option>
        <option value="ISO-9660 Level 2">
            ISO-9660 Level 2
        </option>
        <option value="ISO-9660 Level 3">
            ISO-9660 Level 3
        </option>
        <option value="Joliet">
            Joliet
        </option>
        <option value="Rock Ridge">
            Rock Ridge
        </option>
    </select>
    <input type="submit" value="{{ _("Create") }}" onclick="processNotify('{{ _("Downloading file and generating CD-ROM image...") }}')">
</form>
</div>
<div>
<form action="/files/create_iso" method="post">
    <label for="iso_file">{{ _("Use local file:") }}</label>
    <select name="file" id="iso_file">
        {% for f in files|sort(attribute='name') %}
            <option value="{{ f["name"] }}">{{ f["name"].replace(env["image_dir"], '') }}</option>
        {% endfor %}
    </select>
    <label for="iso_file_type">{{ _("Type:") }}</label>
    <select name="type" id="iso_file_type">
        <option value="HFS">
            HFS
        </option>
        <option value="ISO-9660 Level 1">
            ISO-9660 Level 1
        </option>
        <option value="ISO-9660 Level 2">
            ISO-9660 Level 2
        </option>
        <option value="ISO-9660 Level 3">
            ISO-9660 Level 3
        </option>
        <option value="Joliet">
            Joliet
        </option>
        <option value="Rock Ridge">
            Rock Ridge
        </option>
    </select>
    <input type="submit" value="{{ _("Create") }}" onclick="processNotify('{{ _("Generating CD-ROM image...") }}')">
</form>
</div>
</section>

<hr/>

<section id="create-image">
<details>
    <summary class="heading">
        {{ _("Create Empty Disk Image") }}
    </summary>
    <ul>
        <li>{{ _("Please refer to <a href=\"%(url)s\" target=\"_blank\">wiki documentation</a> to learn more about the supported image file types.", url="https://github.com/PiSCSI/piscsi/wiki/Supported-Device-Types#image-types") }}</li>
        <li>{{ _("It is not recommended to use the Lido hard disk driver with the Macintosh Plus.") }}</li>
    </ul>
</details>

<form action="/files/create" method="post">
    <label for="image_create_file_name">{{ _("File Name:") }}</label>
    <input name="file_name" id="image_create_file_name" required="" type="text">
    <label for="image_create_type">{{ _("Type:") }}</label>
    <select name="type" id="image_create_type">
        {% for key, value in image_suffixes_to_create.items() %}
        <option value="{{ key }}">
        {{ value }} [.{{ key }}]
        </option>
        {% endfor %}
    </select>
    <label for="image_create_size">{{ _("Size:") }}</label>
    <input name="size" id="image_create_size" type="number" placeholder="{{ _("MiB") }}" min="1" max="262144" required>
    <label for="image_create_drive_name">{{ _("Masquerade as:") }}</label>
    <select name="drive_name" id="image_create_drive_name">
    <option value="">
    {{ _("None") }}
    </option>
    {% for drive in drive_properties["hd_conf"] | sort(attribute='name') %}
    <option value="{{ drive.name }}">
    {{ drive.name }}
    </option>
    {% endfor %}
    </select>
    <label for="drive_format">{{ _("Format as:") }}</label>
    <select name="drive_format" id="drive_format">
    <option value="">
    {{ _("None") }}
    </option>
    <option value="Lido 7.56">
    HFS + Lido
    </option>
    <option value="SpeedTools 3.6">
    HFS + SpeedTools
    </option>
    <option value="FAT16">
    FAT16
    </option>
    <option value="FAT32">
    FAT32
    </option>
    </select>
    <input type="submit" value="{{ _("Create") }}">
</form>
</section>

<section id="create-drive">
    <a href="/drive/list"><p>{{ _("Create Disk Image With Properties") }}</p></a>
</section>

<hr/>

<section id="attach-devices">
<details>
    <summary class="heading">
        {{ _("Attach Peripheral Device") }}
    </summary>
    <ul>
        </li>
        {% if bridge_configured %}
        <li>{{ _("The <tt>piscsi_bridge</tt> network bridge is active and ready to be used by an emulated network adapter!") }}</li>
        {% else %}
        <li>{{ _("Please configure the <tt>piscsi_bridge</tt> network bridge before attaching an emulated network adapter!") }}</li>
        {% endif %}
        <li>{{ _("To browse the modern web, install a vintage web proxy such as <a href=\"%(url)s\" target=\"_blank\">Macproxy</a>.", url="https://github.com/PiSCSI/piscsi/wiki/Vintage-Web-Proxy#macproxy") }}</li>
        </li>
        <li>{{ _("Read more about <a href=\"%(url)s\" target=\"_blank\">supported device types</a> on the wiki.", url="https://github.com/PiSCSI/piscsi/wiki/Supported-Device-Types") }}
        </li>
    </ul>
</details>
<table border="black" cellpadding="3" summary="List of peripheral devices">
    <tr>
        <th scope="col">{{ _("Device") }}</th>
        <th scope="col">{{ _("Key") }}</th>
        <th scope="col">{{ _("Parameters and Actions") }}</th>
    </tr>
    {% for type in REMOVABLE_DEVICE_TYPES + PERIPHERAL_DEVICE_TYPES %}
    <tr>
        <td>
            <div>{{ device_types[type]["name"] }}</div>
        </td>
        <td>
            <div>{{ type }}</div>
        </td>
        <td>
            <form action="/scsi/attach_device" method="post" class="device-attach">
                <input name="type" type="hidden" value="{{ type }}">
                {% for key, value in device_types[type]["params"] | dictsort %}
                <label for="param_{{ type }}_{{ key }}">{{ key }}:</label>
                {% if value.isnumeric() %}
                <input name="param_{{ key }}" id="param_{{ type }}_{{ key }}" type="number" value="{{ value }}">
                {% elif key == "interface" %}
                <select name="param_{{ key }}" id="param_{{ type }}_{{ key }}">
                {% for if in netinfo["ifs"] %}
                    <option value="{{ if }}">
                        {{ if }}
                    </option>
                {% endfor %}
                </select>
                {% else %}
                <input name="param_{{ key }}" id="param_{{ type }}_{{ key }}" type="text" size="{{ value|length }}" placeholder="{{ value }}">
                {% endif %}
                {% endfor %}
                {% if type in REMOVABLE_DEVICE_TYPES %}
                <label for="{{ type }}_drive_name">{{ _("Masquerade as:") }}</label>
                <select name="drive_name" id="{{ type }}_drive_name">
                <option value="">
                {{ _("None") }}
                </option>
                {% if type == "SCCD" %}
                {% for drive in drive_properties["cd_conf"] | sort(attribute='name') %}
                <option value="{{ drive.name }}">
                {{ drive.name }}
                </option>
                {% endfor %}
                {% endif %}
                {% if type == "SCRM" %}
                {% for drive in drive_properties["rm_conf"] | sort(attribute='name') %}
                <option value="{{ drive.name }}">
                {{ drive.name }}
                </option>
                {% endfor %}
                {% endif %}
                {% if type == "SCMO" %}
                {% for drive in drive_properties["mo_conf"] | sort(attribute='name') %}
                <option value="{{ drive.name }}">
                {{ drive.name }}
                </option>
                {% endfor %}
                {% endif %}
                </select>
                {% endif %}
                <label for="{{ type }}_scsi_id">{{ _("ID") }}</label>
                <select name="scsi_id" id="{{ type }}_scsi_id">
                {% for id in scsi_ids["valid_ids"] %}
                    <option value="{{ id }}"{% if id == scsi_ids["recommended_id"] %} selected{% endif %}>
                        {{ id }}
                    </option>
                {% endfor %}
                </select>
                <label for="{{ type }}_unit">{{ _("LUN") }}</label>
                <input class="lun" name="unit" id="{{ type }}_unit" type="number" value="0" min="0" max="31" step="1" size="3">
                <input type="submit" value="{{ _("Attach") }}" title="{{ _("Attach") }}">
            </form>
        </td>
    </tr>
    {% endfor %}
</table>
</section>

<hr/>
<<<<<<< HEAD

<section id="manual">
<a href="/sys/manpage?app=piscsi"><p>{{ _("Read the PiSCSI Manual") }}</p></a>
</section>

=======
>>>>>>> 1585a2fb
{% endblock content %}<|MERGE_RESOLUTION|>--- conflicted
+++ resolved
@@ -669,12 +669,4 @@
 </section>
 
 <hr/>
-<<<<<<< HEAD
-
-<section id="manual">
-<a href="/sys/manpage?app=piscsi"><p>{{ _("Read the PiSCSI Manual") }}</p></a>
-</section>
-
-=======
->>>>>>> 1585a2fb
 {% endblock content %}