<!doctype html>
<html lang="{{ env["locale"] }}">
<head>
    <title>{{ page_title }} [{{ env["host"] }}]</title>

    <meta name="viewport" content="width=device-width, initial-scale=1, maximum-scale=1" />
    <link rel="apple-touch-icon" sizes="57x57" href="/pwa/apple-icon-57x57.png">
    <link rel="apple-touch-icon" sizes="60x60" href="/pwa/apple-icon-60x60.png">
    <link rel="apple-touch-icon" sizes="72x72" href="/pwa/apple-icon-72x72.png">
    <link rel="apple-touch-icon" sizes="76x76" href="/pwa/apple-icon-76x76.png">
    <link rel="apple-touch-icon" sizes="114x114" href="/pwa/apple-icon-114x114.png">
    <link rel="apple-touch-icon" sizes="120x120" href="/pwa/apple-icon-120x120.png">
    <link rel="apple-touch-icon" sizes="144x144" href="/pwa/apple-icon-144x144.png">
    <link rel="apple-touch-icon" sizes="152x152" href="/pwa/apple-icon-152x152.png">
    <link rel="apple-touch-icon" sizes="180x180" href="/pwa/apple-icon-180x180.png">
    <link rel="icon" type="image/png" sizes="192x192"  href="/pwa/android-icon-192x192.png">
    <link rel="icon" type="image/png" sizes="32x32" href="/pwa/favicon-32x32.png">
    <link rel="icon" type="image/png" sizes="96x96" href="/pwa/favicon-96x96.png">
    <link rel="icon" type="image/png" sizes="16x16" href="/pwa/favicon-16x16.png">
    <link rel="manifest" href="/pwa/manifest.json">
    <meta name="msapplication-TileColor" content="#ffffff">
    <meta name="msapplication-TileImage" content="/pwa/ms-icon-144x144.png">
    <meta name="theme-color" content="#ffffff">

    <link rel="stylesheet" href="{{ url_for('static', filename=current_theme_stylesheet) }}">
</head>

<body class="{{ body_classes|join(' ') }}">
    <div class="header">
        {% if env["auth_active"] %}
            {% if env["logged_in"] %}
                <div align="center" class="login-status logged-in">
                    <span class="logged-in-as-text">{{ _("Logged in as <em>%(username)s</em>", username=env["username"]) }}</span>
                    <span class="separator">-</span>
                    <span class="log-out-button"><a href="/logout">{{ _("Log Out") }}</a></span>
                    <span class="separator">-</span>
                    <span class="admin-button"><a href="/sys/admin">{{ _("Settings") }}</a></span>
                </div>
            {% else %}
                <div align="center" class="login-status logged-out">
                    <form method="POST" action="/login">
                        <div class="login-form-title">{{ _("Log in to use Web Interface") }}</div>
                        <span>
                            <label for="username">{{ _("Username:") }}</label>
                            <input type="text" name="username" id="username">
                        </span>
                        <span>
                            <label for="password">{{ _("Password:") }}</label>
                            <input type="password" name="password" id="password">
                        </span>
                        <input type="submit" value="Login">
                    </form>
                </div>
            {% endif %}
        {% else %}
            <div align="center" class="login-status authentication-disabled">
                <span class="authentication-disabled-text">{{ _("Web Interface Authentication Disabled") }}</span>
                <span class="separator">-</span>
                <span class="wiki-help-text">{{ _("See <a href=\"%(url)s\" target=\"_blank\">Wiki</a> for more information", url="https://github.com/PiSCSI/piscsi/wiki/Web-Interface#enable-authentication") }}</span>
            </div>
        {% endif %}

        <div align="center" class="title">
            <a href="/">
                <h1>
                    <span>{{ _("PiSCSI") }}</span>
                    <span class="subtitle">{{ _("Control Page") }}</span>
                </h1>
            </a>
        </div>

        <div class="hostname">
            <span class="label">{{ _("System Name:") }}</span>
            <span>{{ env['system_name'] }}</span>
        </div>
    </div>

    <div class="throttle-notice">
        {% if (env["throttle_status"]|length > 0) %}
        {% for category, response in env["throttle_status"] %}
        <div class="{{ category }}">
        <span class="message" title="{{ response['msg'] }}"><a
                href="https://www.raspberrypi.com/documentation/computers/configuration.html#undervoltage-warning">{{ response['msg'] }}</a></span>
        </div>
        {% endfor %}
        {% endif %}
    </div>

    <div class="flash" id="flash">
        {% if get_flashed_messages(): %}
            {% for category, message in get_flashed_messages(with_categories=true) %}
                <div class="{{ category }}">
                    {% if category == "stdout" or category == "stderr" %}
                        <pre>{{ message }}</pre>
                    {% else %}
                        <div>{{ message }}</div>
                    {% endif %}
                    <a href="/"></a>
                </div>
            {% endfor %}
        {% endif %}
    </div>

    <div class="content">
        {{ content_class }}
        {% block content %}{% endblock content %}
    </div>
    {% if not is_root_page %}
    <div class="content">
        <a class="back" href="/"><span class="separator">&lt;&lt; </span>{{ _("Go to Home") }}</a>
    </div>
    {% endif %}
    <div align="center" class="footer">
        <div>
<<<<<<< HEAD
=======
            <a href="/sys/manpage?app=piscsi">{{ _("Read the PiSCSI Manual") }}</a>
        </div>
        <div>
>>>>>>> 1585a2fb
            {{ _("PiSCSI software version:") }} <b>{{ env["version"] }}</b>
        </div>
        <div>
            {{ _("Hardware and OS:") }} {{ env["running_env"]["env"] }}
        </div>
        <div>
            {{ _("Network Address:") }} {{ env["host"] }} ({{ env["ip_addr"] }})
        </div>
    </div>
</body><|MERGE_RESOLUTION|>--- conflicted
+++ resolved
@@ -112,12 +112,9 @@
     {% endif %}
     <div align="center" class="footer">
         <div>
-<<<<<<< HEAD
-=======
             <a href="/sys/manpage?app=piscsi">{{ _("Read the PiSCSI Manual") }}</a>
         </div>
         <div>
->>>>>>> 1585a2fb
             {{ _("PiSCSI software version:") }} <b>{{ env["version"] }}</b>
         </div>
         <div>
