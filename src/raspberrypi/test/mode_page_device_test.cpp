--- conflicted
+++ resolved
@@ -30,17 +30,6 @@
     vector<BYTE> buf(512);
     MockModePageDevice device;
 
-<<<<<<< HEAD
-    cdb[2] = 0x3f;
-
-    EXPECT_EQ(0, device.AddModePages(cdb, buf, 0, -1)) << "Negative maximum length must be rejected";
-    EXPECT_EQ(0, device.AddModePages(cdb, buf, 0, 0)) << "Allocation length 0 must be rejected";
-    EXPECT_EQ(1, device.AddModePages(cdb, buf, 0, 1)) << "Allocation length 1 must be rejected";
-
-    cdb[2] = 0x00;
-    EXPECT_THROW(device.AddModePages(cdb, buf, 0, 12), scsi_exception)
-        << "Data were returned for non-existing mode page 0";
-=======
 	// Page 0
 	cdb[2] = 0x00;
 	EXPECT_THROW(device.AddModePages(cdb, buf, 0, 12, 255), scsi_exception)
@@ -68,15 +57,10 @@
 	cdb[2] = 0x3f;
 	EXPECT_EQ(0, device.AddModePages(cdb, buf, 0, 0, 255));
 	EXPECT_EQ(1, device.AddModePages(cdb, buf, 0, 1, 255));
->>>>>>> ea8bc397
 }
 
 TEST(ModePageDeviceTest, AddVendorPage)
 {
-<<<<<<< HEAD
-    MockAbstractController controller(make_shared<MockBus>(), 0);
-    auto device = make_shared<NiceMock<MockModePageDevice>>();
-=======
 	map<int, vector<byte>> pages;
 	MockModePageDevice device;
 
@@ -90,7 +74,6 @@
 {
     MockAbstractController controller(make_shared<MockBus>(), 0);
 	auto device = make_shared<NiceMock<MockModePageDevice>>();
->>>>>>> ea8bc397
 
     controller.AddDevice(device);
 
@@ -111,11 +94,7 @@
 TEST(ModePageDeviceTest, ModeSense10)
 {
     MockAbstractController controller(make_shared<MockBus>(), 0);
-<<<<<<< HEAD
-    auto device = make_shared<NiceMock<MockModePageDevice>>();
-=======
 	auto device = make_shared<NiceMock<MockModePageDevice>>();
->>>>>>> ea8bc397
 
     controller.AddDevice(device);
 
@@ -129,32 +108,20 @@
     vector<int> cmd;
     vector<BYTE> buf;
 
-<<<<<<< HEAD
-    EXPECT_THROW(device.ModeSelect(cmd, buf, 0), scsi_exception) << "Unexpected MODE SELECT default implementation";
-=======
 	EXPECT_THROW(device.ModeSelect(scsi_command::eCmdModeSelect6, cmd, buf, 0), scsi_exception)
 		<< "Unexpected MODE SELECT(6) default implementation";
 	EXPECT_THROW(device.ModeSelect(scsi_command::eCmdModeSelect10, cmd, buf, 0), scsi_exception)
 		<< "Unexpected MODE SELECT(10) default implementation";
->>>>>>> ea8bc397
 }
 
 TEST(ModePageDeviceTest, ModeSelect6)
 {
     MockAbstractController controller(make_shared<MockBus>(), 0);
-<<<<<<< HEAD
-    auto device = make_shared<MockModePageDevice>();
-
-    controller.AddDevice(device);
-
-    vector<int> &cmd = controller.InitCmd(6);
-=======
 	auto device = make_shared<MockModePageDevice>();
 
     controller.AddDevice(device);
 
     vector<int>& cmd = controller.GetCmd();
->>>>>>> ea8bc397
 
     EXPECT_CALL(controller, DataOut());
     EXPECT_TRUE(device->Dispatch(scsi_command::eCmdModeSelect6));
@@ -167,19 +134,11 @@
 TEST(ModePageDeviceTest, ModeSelect10)
 {
     MockAbstractController controller(make_shared<MockBus>(), 0);
-<<<<<<< HEAD
-    auto device = make_shared<MockModePageDevice>();
-
-    controller.AddDevice(device);
-
-    vector<int> &cmd = controller.InitCmd(10);
-=======
 	auto device = make_shared<MockModePageDevice>();
 
     controller.AddDevice(device);
 
     vector<int>& cmd = controller.GetCmd();
->>>>>>> ea8bc397
 
     EXPECT_CALL(controller, DataOut());
     EXPECT_TRUE(device->Dispatch(scsi_command::eCmdModeSelect10));
