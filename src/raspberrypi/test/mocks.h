//---------------------------------------------------------------------------
//
// SCSI Target Emulator RaSCSI Reloaded
// for Raspberry Pi
//
// Copyright (C) 2022 Uwe Seimet
//
//---------------------------------------------------------------------------

#pragma once

#include <gmock/gmock.h>

<<<<<<< HEAD
=======
#include "test_shared.h"
#include "bus.h"
>>>>>>> ea8bc397
#include "controllers/scsi_controller.h"
#include "devices/host_services.h"
#include "devices/primary_device.h"
<<<<<<< HEAD
#include "devices/scsicd.h"
=======
#include "devices/storage_device.h"
#include "devices/disk.h"
>>>>>>> ea8bc397
#include "devices/scsihd.h"
#include "devices/scsihd_nec.h"
#include "devices/scsimo.h"
#include "rascsi/command_context.h"
<<<<<<< HEAD
#include "test_shared.h"
=======
#include "rascsi/rascsi_executor.h"
>>>>>>> ea8bc397

using namespace testing;

class MockBus : public BUS // NOSONAR Having many fields/methods cannot be avoided
{
  public:
    MOCK_METHOD(bool, Init, (mode_e), (override));
    MOCK_METHOD(void, Reset, (), (override));
    MOCK_METHOD(void, Cleanup, (), (override));
    MOCK_METHOD(bool, GetBSY, (), (const override));
    MOCK_METHOD(void, SetBSY, (bool), (override));
    MOCK_METHOD(bool, GetSEL, (), (const override));
    MOCK_METHOD(void, SetSEL, (bool), (override));
    MOCK_METHOD(bool, GetATN, (), (const override));
    MOCK_METHOD(void, SetATN, (bool), (override));
    MOCK_METHOD(bool, GetACK, (), (const override));
    MOCK_METHOD(void, SetACK, (bool), (override));
    MOCK_METHOD(bool, GetRST, (), (const override));
    MOCK_METHOD(void, SetRST, (bool), (override));
    MOCK_METHOD(bool, GetMSG, (), (const override));
    MOCK_METHOD(void, SetMSG, (bool), (override));
    MOCK_METHOD(bool, GetCD, (), (const override));
    MOCK_METHOD(void, SetCD, (bool), (override));
    MOCK_METHOD(bool, GetIO, (), (override));
    MOCK_METHOD(void, SetIO, (bool), (override));
    MOCK_METHOD(bool, GetREQ, (), (const override));
    MOCK_METHOD(void, SetREQ, (bool), (override));
    MOCK_METHOD(BYTE, GetDAT, (), (override));
    MOCK_METHOD(void, SetDAT, (BYTE), (override));
    MOCK_METHOD(bool, GetDP, (), (const override));
    MOCK_METHOD(uint32_t, Acquire, (), (override));
    MOCK_METHOD(int, CommandHandShake, (BYTE *), (override));
    MOCK_METHOD(int, ReceiveHandShake, (BYTE *, int), (override));
    MOCK_METHOD(int, SendHandShake, (BYTE *, int, int), (override));
    MOCK_METHOD(bool, GetSignal, (int), (const override));
    MOCK_METHOD(void, SetSignal, (int, bool), (override));

    MockBus()           = default;
    ~MockBus() override = default;
};

class MockPhaseHandler : public PhaseHandler
{
    FRIEND_TEST(PhaseHandlerTest, Phases);

  public:
    MOCK_METHOD(BUS::phase_t, Process, (int), (override));
    MOCK_METHOD(void, Status, (), ());
    MOCK_METHOD(void, DataIn, (), ());
    MOCK_METHOD(void, DataOut, (), ());
    MOCK_METHOD(void, BusFree, (), ());
    MOCK_METHOD(void, Selection, (), ());
    MOCK_METHOD(void, Command, (), ());
    MOCK_METHOD(void, MsgIn, (), ());
    MOCK_METHOD(void, MsgOut, (), ());

    using PhaseHandler::PhaseHandler;
};

class MockAbstractController : public AbstractController // NOSONAR Having many fields/methods cannot be avoided
{
<<<<<<< HEAD
    friend shared_ptr<PrimaryDevice> CreateDevice(rascsi_interface::PbDeviceType, AbstractController &, int);
    friend void TestInquiry(rascsi_interface::PbDeviceType, scsi_defs::device_type, scsi_defs::scsi_level,
                            scsi_defs::scsi_level, const std::string &, int, bool);

    FRIEND_TEST(AbstractControllerTest, Reset);
    FRIEND_TEST(AbstractControllerTest, ProcessPhase);
    FRIEND_TEST(AbstractControllerTest, DeviceLunLifeCycle);
    FRIEND_TEST(AbstractControllerTest, ExtractInitiatorId);
    FRIEND_TEST(AbstractControllerTest, GetOpcode);
    FRIEND_TEST(AbstractControllerTest, GetLun);
    FRIEND_TEST(AbstractControllerTest, Length);
    FRIEND_TEST(AbstractControllerTest, Offset);
    FRIEND_TEST(PrimaryDeviceTest, Inquiry);
    FRIEND_TEST(PrimaryDeviceTest, TestUnitReady);
    FRIEND_TEST(PrimaryDeviceTest, RequestSense);
    FRIEND_TEST(PrimaryDeviceTest, ReportLuns);
    FRIEND_TEST(PrimaryDeviceTest, UnknownCommand);
    FRIEND_TEST(ModePageDeviceTest, ModeSense6);
    FRIEND_TEST(ModePageDeviceTest, ModeSense10);
    FRIEND_TEST(ModePageDeviceTest, ModeSelect6);
    FRIEND_TEST(ModePageDeviceTest, ModeSelect10);
    FRIEND_TEST(DiskTest, Dispatch);
    FRIEND_TEST(DiskTest, Rezero);
    FRIEND_TEST(DiskTest, FormatUnit);
    FRIEND_TEST(DiskTest, ReassignBlocks);
    FRIEND_TEST(DiskTest, Seek);
    FRIEND_TEST(DiskTest, ReadCapacity);
    FRIEND_TEST(DiskTest, ReadWriteLong);
    FRIEND_TEST(DiskTest, Reserve);
    FRIEND_TEST(DiskTest, Release);
    FRIEND_TEST(DiskTest, SendDiagnostic);
    FRIEND_TEST(DiskTest, PreventAllowMediumRemoval);
    FRIEND_TEST(DiskTest, SynchronizeCache);
    FRIEND_TEST(DiskTest, ReadDefectData);

  public:
    MOCK_METHOD(BUS::phase_t, Process, (int), (override));
    MOCK_METHOD(int, GetEffectiveLun, (), (const override));
    MOCK_METHOD(void, Error, (scsi_defs::sense_key, scsi_defs::asc, scsi_defs::status), (override));
    MOCK_METHOD(int, GetInitiatorId, (), (const override));
    MOCK_METHOD(void, Status, (), ());
    MOCK_METHOD(void, DataIn, (), ());
    MOCK_METHOD(void, DataOut, (), ());
    MOCK_METHOD(void, BusFree, (), ());
    MOCK_METHOD(void, Selection, (), ());
    MOCK_METHOD(void, Command, (), ());
    MOCK_METHOD(void, MsgIn, (), ());
    MOCK_METHOD(void, MsgOut, (), ());
    MOCK_METHOD(void, SetByteTransfer, (bool), (override));
    MOCK_METHOD(void, ScheduleShutdown, (rascsi_shutdown_mode), (override));

    explicit MockAbstractController(shared_ptr<MockBus> bus, int target_id) : AbstractController(bus, target_id, 32)
    {
        AllocateBuffer(512);
    }
    ~MockAbstractController() override = default;

    vector<int> &InitCmd(int size) // NOSONAR Hides function on purpose
    {
        return AbstractController::InitCmd(size);
    }
=======
	friend shared_ptr<PrimaryDevice> CreateDevice(rascsi_interface::PbDeviceType, AbstractController&, int);
	friend void TestInquiry(rascsi_interface::PbDeviceType, scsi_defs::device_type, scsi_defs::scsi_level,
			scsi_defs::scsi_level, const std::string&, int, bool);

	FRIEND_TEST(AbstractControllerTest, AllocateCmd);
	FRIEND_TEST(AbstractControllerTest, Reset);
	FRIEND_TEST(AbstractControllerTest, ProcessPhase);
	FRIEND_TEST(AbstractControllerTest, DeviceLunLifeCycle);
	FRIEND_TEST(AbstractControllerTest, ExtractInitiatorId);
	FRIEND_TEST(AbstractControllerTest, GetOpcode);
	FRIEND_TEST(AbstractControllerTest, GetLun);
	FRIEND_TEST(AbstractControllerTest, SetLength);
	FRIEND_TEST(AbstractControllerTest, UpdateOffsetAndLength);
	FRIEND_TEST(AbstractControllerTest, Offset);
	FRIEND_TEST(PrimaryDeviceTest, Inquiry);
	FRIEND_TEST(PrimaryDeviceTest, TestUnitReady);
	FRIEND_TEST(PrimaryDeviceTest, RequestSense);
	FRIEND_TEST(PrimaryDeviceTest, SendDiagnostic);
	FRIEND_TEST(PrimaryDeviceTest, ReportLuns);
	FRIEND_TEST(PrimaryDeviceTest, UnknownCommand);
	FRIEND_TEST(ModePageDeviceTest, ModeSense6);
	FRIEND_TEST(ModePageDeviceTest, ModeSense10);
	FRIEND_TEST(ModePageDeviceTest, ModeSelect6);
	FRIEND_TEST(ModePageDeviceTest, ModeSelect10);
	FRIEND_TEST(DiskTest, Dispatch);
	FRIEND_TEST(DiskTest, Rezero);
	FRIEND_TEST(DiskTest, FormatUnit);
	FRIEND_TEST(DiskTest, ReassignBlocks);
	FRIEND_TEST(DiskTest, Seek6);
	FRIEND_TEST(DiskTest, Seek10);
	FRIEND_TEST(DiskTest, Read6);
	FRIEND_TEST(DiskTest, Read10);
	FRIEND_TEST(DiskTest, Read16);
	FRIEND_TEST(DiskTest, Write6);
	FRIEND_TEST(DiskTest, Write10);
	FRIEND_TEST(DiskTest, Write16);
	FRIEND_TEST(DiskTest, Verify10);
	FRIEND_TEST(DiskTest, Verify16);
	FRIEND_TEST(DiskTest, ReadCapacity);
	FRIEND_TEST(DiskTest, ReadLong10);
	FRIEND_TEST(DiskTest, ReadLong16);
	FRIEND_TEST(DiskTest, WriteLong10);
	FRIEND_TEST(DiskTest, WriteLong16);
	FRIEND_TEST(DiskTest, PreventAllowMediumRemoval);
	FRIEND_TEST(DiskTest, SynchronizeCache);
	FRIEND_TEST(DiskTest, ReadDefectData);

public:

	MOCK_METHOD(BUS::phase_t, Process, (int), (override));
	MOCK_METHOD(int, GetEffectiveLun, (), (const override));
	MOCK_METHOD(void, Error, (scsi_defs::sense_key, scsi_defs::asc, scsi_defs::status), (override));
	MOCK_METHOD(int, GetInitiatorId, (), (const override));
	MOCK_METHOD(void, Status, (), ());
	MOCK_METHOD(void, DataIn, (), ());
	MOCK_METHOD(void, DataOut, (), ());
	MOCK_METHOD(void, BusFree, (), ());
	MOCK_METHOD(void, Selection, (), ());
	MOCK_METHOD(void, Command, (), ());
	MOCK_METHOD(void, MsgIn, (), ());
	MOCK_METHOD(void, MsgOut, (), ());
	MOCK_METHOD(void, ScheduleShutdown, (rascsi_shutdown_mode), (override));

	explicit MockAbstractController(shared_ptr<MockBus> bus, int target_id) : AbstractController(bus, target_id, 32) {
		AllocateBuffer(512);
	}
	~MockAbstractController() override = default;

	// Permit access to all tests without the need for numerous FRIEND_TEST
	vector<int>& GetCmd() { return AbstractController::GetCmd(); } //NOSONAR Hides function on purpose
>>>>>>> ea8bc397
};

class MockScsiController : public ScsiController
{
<<<<<<< HEAD
    FRIEND_TEST(ScsiControllerTest, RequestSense);
    FRIEND_TEST(PrimaryDeviceTest, RequestSense);

  public:
    MOCK_METHOD(void, Reset, (), ());
    MOCK_METHOD(void, Status, (), ());
    MOCK_METHOD(void, DataIn, (), ());
    MOCK_METHOD(void, DataOut, (), ());
    MOCK_METHOD(void, Error, (scsi_defs::sense_key, scsi_defs::asc, scsi_defs::status), (override));

    explicit MockScsiController(shared_ptr<BUS> bus, int target_id) : ScsiController(bus, target_id) {}
    ~MockScsiController() override = default;
=======
	FRIEND_TEST(ScsiControllerTest, Process);
	FRIEND_TEST(ScsiControllerTest, BusFree);
	FRIEND_TEST(ScsiControllerTest, Selection);
	FRIEND_TEST(ScsiControllerTest, Command);
	FRIEND_TEST(ScsiControllerTest, MsgIn);
	FRIEND_TEST(ScsiControllerTest, MsgOut);
	FRIEND_TEST(ScsiControllerTest, DataIn);
	FRIEND_TEST(ScsiControllerTest, DataOut);
	FRIEND_TEST(ScsiControllerTest, Error);
	FRIEND_TEST(ScsiControllerTest, RequestSense);
	FRIEND_TEST(PrimaryDeviceTest, RequestSense);

public:

	MOCK_METHOD(void, Reset, (), ());
	MOCK_METHOD(void, Status, (), ());
	MOCK_METHOD(void, Execute, (), ());

	using ScsiController::ScsiController;
	explicit MockScsiController(shared_ptr<MockBus> bus, int target_id) : ScsiController(bus, target_id) {}
	MockScsiController(shared_ptr<MockBus> bus) : ScsiController(bus, 0) {}
	~MockScsiController() override = default;

>>>>>>> ea8bc397
};

class MockDevice : public Device
{
<<<<<<< HEAD
    FRIEND_TEST(DeviceTest, Params);
    FRIEND_TEST(DeviceTest, StatusCode);
    FRIEND_TEST(DeviceTest, Reset);
    FRIEND_TEST(DeviceTest, Start);
    FRIEND_TEST(DeviceTest, Stop);
    FRIEND_TEST(DeviceTest, Eject);

  public:
    MOCK_METHOD(int, GetId, (), (const));

    explicit MockDevice(int lun) : Device("test", lun) {}
    ~MockDevice() override = default;
=======
	FRIEND_TEST(DeviceTest, Properties);
	FRIEND_TEST(DeviceTest, Params);
	FRIEND_TEST(DeviceTest, StatusCode);
	FRIEND_TEST(DeviceTest, Reset);
	FRIEND_TEST(DeviceTest, Start);
	FRIEND_TEST(DeviceTest, Stop);
	FRIEND_TEST(DeviceTest, Eject);

public:

	MOCK_METHOD(int, GetId, (), (const));

	explicit MockDevice(int lun) : Device(UNDEFINED, lun) {}
	explicit MockDevice(PbDeviceType type) : Device(type, 0) {}
	~MockDevice() override = default;
>>>>>>> ea8bc397
};

class MockPrimaryDevice : public PrimaryDevice
{
<<<<<<< HEAD
    FRIEND_TEST(PrimaryDeviceTest, PhaseChange);
    FRIEND_TEST(PrimaryDeviceTest, TestUnitReady);
    FRIEND_TEST(PrimaryDeviceTest, RequestSense);
    FRIEND_TEST(PrimaryDeviceTest, Inquiry);
    FRIEND_TEST(ScsiControllerTest, RequestSense);
    FRIEND_TEST(RascsiExecutorTest, ValidationOperationAgainstDevice);

  public:
    MOCK_METHOD(void, Reset, (), ());
    MOCK_METHOD(vector<byte>, InquiryInternal, (), (const));

    explicit MockPrimaryDevice(int lun) : PrimaryDevice("test", lun) {}
    ~MockPrimaryDevice() override = default;
=======
	FRIEND_TEST(PrimaryDeviceTest, PhaseChange);
	FRIEND_TEST(PrimaryDeviceTest, TestUnitReady);
	FRIEND_TEST(PrimaryDeviceTest, RequestSense);
	FRIEND_TEST(PrimaryDeviceTest, Inquiry);
	FRIEND_TEST(PrimaryDeviceTest, GetSetSendDelay);
	FRIEND_TEST(ScsiControllerTest, RequestSense);
	FRIEND_TEST(RascsiExecutorTest, ValidateOperationAgainstDevice);

public:

	MOCK_METHOD(vector<byte>, InquiryInternal, (), (const));

	explicit MockPrimaryDevice(int lun) : PrimaryDevice(UNDEFINED, lun) {}
	~MockPrimaryDevice() override = default;
>>>>>>> ea8bc397
};

class MockModePageDevice : public ModePageDevice
{
<<<<<<< HEAD
    FRIEND_TEST(ModePageDeviceTest, AddModePages);

  public:
    MOCK_METHOD(vector<byte>, InquiryInternal, (), (const));
    MOCK_METHOD(int, ModeSense6, (const vector<int> &, vector<BYTE> &), (const override));
    MOCK_METHOD(int, ModeSense10, (const vector<int> &, vector<BYTE> &), (const override));

    explicit MockModePageDevice() : ModePageDevice("test", 0) {}
    ~MockModePageDevice() override = default;

    void SetUpModePages(map<int, vector<byte>> &pages, int page, bool) const override
    {
        // Return dummy data for other pages than page 0
        if (page) {
            vector<byte> buf(255);
            pages[page] = buf;
        }
    }
=======
	FRIEND_TEST(ModePageDeviceTest, SupportsSaveParameters);
	FRIEND_TEST(ModePageDeviceTest, AddModePages);
	FRIEND_TEST(ModePageDeviceTest, AddVendorPage);

public:

	MOCK_METHOD(vector<byte>, InquiryInternal, (), (const));
	MOCK_METHOD(int, ModeSense6, (const vector<int>&, vector<BYTE>&), (const override));
	MOCK_METHOD(int, ModeSense10, (const vector<int>&, vector<BYTE>&), (const override));

	MockModePageDevice() : ModePageDevice(UNDEFINED, 0) {}
	~MockModePageDevice() override = default;

	void SetUpModePages(map<int, vector<byte>>& pages, int page, bool) const override {
		// Return dummy data for other pages than page 0
		if (page) {
			vector<byte> buf(32);
			pages[page] = buf;
		}
	}
>>>>>>> ea8bc397
};

class MockPage0ModePageDevice : public MockModePageDevice
{
	FRIEND_TEST(ModePageDeviceTest, Page0);

public:

	using MockModePageDevice::MockModePageDevice;

	void SetUpModePages(map<int, vector<byte>>& pages, int, bool) const override {
		// Return dummy data for pages 0 and 1
		vector<byte> buf(32);
		pages[0] = buf;
		pages[1] = buf;
	}
};

class MockStorageDevice : public StorageDevice
{
	FRIEND_TEST(StorageDeviceTest, ValidateFile);
	FRIEND_TEST(StorageDeviceTest, MediumChanged);
	FRIEND_TEST(StorageDeviceTest, GetIdsForReservedFile);
	FRIEND_TEST(StorageDeviceTest, FileExists);
	FRIEND_TEST(StorageDeviceTest, GetFileSize);

public:

	MOCK_METHOD(vector<byte>, InquiryInternal, (), (const));
	MOCK_METHOD(void, Open, (), (override));
	MOCK_METHOD(int, ModeSense6, (const vector<int>&, vector<BYTE>&), (const override));
	MOCK_METHOD(int, ModeSense10, (const vector<int>&, vector<BYTE>&), (const override));
	MOCK_METHOD(void, SetUpModePages, ((map<int, vector<byte>>&), int, bool), (const override));

	MockStorageDevice() : StorageDevice(UNDEFINED, 0) {}
	~MockStorageDevice() override = default;
};

class MockDisk : public Disk
{
<<<<<<< HEAD
    FRIEND_TEST(DiskTest, Rezero);
    FRIEND_TEST(DiskTest, FormatUnit);
    FRIEND_TEST(DiskTest, ReassignBlocks);
    FRIEND_TEST(DiskTest, Seek);
    FRIEND_TEST(DiskTest, ReadCapacity);
    FRIEND_TEST(DiskTest, ReadWriteLong);
    FRIEND_TEST(DiskTest, ReserveRelease);
    FRIEND_TEST(DiskTest, SendDiagnostic);
    FRIEND_TEST(DiskTest, PreventAllowMediumRemoval);
    FRIEND_TEST(DiskTest, SynchronizeCache);
    FRIEND_TEST(DiskTest, ReadDefectData);
    FRIEND_TEST(DiskTest, SectorSize);
    FRIEND_TEST(DiskTest, BlockCount);
    FRIEND_TEST(DiskTest, GetIdsForReservedFile);

  public:
    MOCK_METHOD(vector<byte>, InquiryInternal, (), (const));
    MOCK_METHOD(void, FlushCache, (), (override));

    MockDisk() : Disk("test", 0) {}
    ~MockDisk() override = default;
=======
	FRIEND_TEST(DiskTest, Dispatch);
	FRIEND_TEST(DiskTest, Rezero);
	FRIEND_TEST(DiskTest, FormatUnit);
	FRIEND_TEST(DiskTest, ReassignBlocks);
	FRIEND_TEST(DiskTest, Seek6);
	FRIEND_TEST(DiskTest, Seek10);
	FRIEND_TEST(DiskTest, Read6);
	FRIEND_TEST(DiskTest, Read10);
	FRIEND_TEST(DiskTest, Read16);
	FRIEND_TEST(DiskTest, Write6);
	FRIEND_TEST(DiskTest, Write10);
	FRIEND_TEST(DiskTest, Write16);
	FRIEND_TEST(DiskTest, Verify10);
	FRIEND_TEST(DiskTest, Verify16);
	FRIEND_TEST(DiskTest, ReadCapacity);
	FRIEND_TEST(DiskTest, ReadLong10);
	FRIEND_TEST(DiskTest, ReadLong16);
	FRIEND_TEST(DiskTest, WriteLong10);
	FRIEND_TEST(DiskTest, WriteLong16);
	FRIEND_TEST(DiskTest, ReserveRelease);
	FRIEND_TEST(DiskTest, SendDiagnostic);
	FRIEND_TEST(DiskTest, StartStopUnit);
	FRIEND_TEST(DiskTest, PreventAllowMediumRemoval);
	FRIEND_TEST(DiskTest, Eject);
	FRIEND_TEST(DiskTest, ModeSense6);
	FRIEND_TEST(DiskTest, ModeSense10);
	FRIEND_TEST(DiskTest, SynchronizeCache);
	FRIEND_TEST(DiskTest, ReadDefectData);
	FRIEND_TEST(DiskTest, SectorSize);
	FRIEND_TEST(DiskTest, BlockCount);

public:

	MOCK_METHOD(vector<byte>, InquiryInternal, (), (const));
	MOCK_METHOD(void, FlushCache, (), (override));
	MOCK_METHOD(void, Open, (), (override));

	MockDisk() : Disk(SCHD, 0) {}
	~MockDisk() override = default;
>>>>>>> ea8bc397
};

class MockSCSIHD : public SCSIHD //NOSONAR Ignore inheritance hierarchy depth in unit tests
{
<<<<<<< HEAD
    FRIEND_TEST(DiskTest, ConfiguredSectorSize);
    FRIEND_TEST(ScsiHdTest, SetUpModePages);
    FRIEND_TEST(RascsiExecutorTest, SetSectorSize);
=======
	FRIEND_TEST(DiskTest, ConfiguredSectorSize);
	FRIEND_TEST(ScsiHdTest, SupportsSaveParameters);
	FRIEND_TEST(ScsiHdTest, FinalizeSetup);
	FRIEND_TEST(ScsiHdTest, SetUpModePages);
	FRIEND_TEST(RascsiExecutorTest, SetSectorSize);
	FRIEND_TEST(ScsiHdTest, ModeSelect);
>>>>>>> ea8bc397

    using SCSIHD::SCSIHD;
};

class MockSCSIHD_NEC : public SCSIHD_NEC // NOSONAR Ignore inheritance hierarchy depth in unit tests
{
<<<<<<< HEAD
    FRIEND_TEST(ScsiHdNecTest, SetUpModePages);
=======
	FRIEND_TEST(ScsiHdNecTest, SetUpModePages);
	FRIEND_TEST(ScsiHdNecTest, TestAddFormatPage);
	FRIEND_TEST(ScsiHdNecTest, TestAddDrivePage);
	FRIEND_TEST(RascsiExecutorTest, ProcessDeviceCmd);
>>>>>>> ea8bc397

    using SCSIHD_NEC::SCSIHD_NEC;
};

class MockSCSICD : public SCSICD //NOSONAR Ignore inheritance hierarchy depth in unit tests
{
<<<<<<< HEAD
    FRIEND_TEST(ScsiCdTest, SetUpModePages);
=======
	FRIEND_TEST(ScsiCdTest, SetUpModePages);
	FRIEND_TEST(ScsiCdTest, ReadToc);
>>>>>>> ea8bc397

    using SCSICD::SCSICD;
};

class MockSCSIMO : public SCSIMO //NOSONAR Ignore inheritance hierarchy depth in unit tests
{
<<<<<<< HEAD
    FRIEND_TEST(ScsiMoTest, SetUpModePages);
=======
	FRIEND_TEST(ScsiMoTest, SupportsSaveParameters);
	FRIEND_TEST(ScsiMoTest, SetUpModePages);
	FRIEND_TEST(ScsiMoTest, TestAddVendorPage);
	FRIEND_TEST(ScsiMoTest, ModeSelect);
>>>>>>> ea8bc397

    using SCSIMO::SCSIMO;
};

class MockHostServices : public HostServices
{
    FRIEND_TEST(HostServicesTest, SetUpModePages);

    using HostServices::HostServices;
};

class MockCommandContext : public CommandContext
{
<<<<<<< HEAD
  public:
    MockCommandContext()
    {
        SetFd(open("/dev/null", O_WRONLY));
    }
    ~MockCommandContext() = default;
=======
public:

	MockCommandContext() {
		SetFd(open("/dev/null", O_WRONLY));
	}
	~MockCommandContext() = default;
};

class MockRascsiExecutor : public RascsiExecutor
{
public:

	MOCK_METHOD(bool, Start, (shared_ptr<PrimaryDevice>, bool), (const));
	MOCK_METHOD(bool, Stop, (shared_ptr<PrimaryDevice>, bool), (const));

	using RascsiExecutor::RascsiExecutor;
>>>>>>> ea8bc397
};<|MERGE_RESOLUTION|>--- conflicted
+++ resolved
@@ -11,29 +11,18 @@
 
 #include <gmock/gmock.h>
 
-<<<<<<< HEAD
-=======
 #include "test_shared.h"
 #include "bus.h"
->>>>>>> ea8bc397
 #include "controllers/scsi_controller.h"
 #include "devices/host_services.h"
 #include "devices/primary_device.h"
-<<<<<<< HEAD
-#include "devices/scsicd.h"
-=======
 #include "devices/storage_device.h"
 #include "devices/disk.h"
->>>>>>> ea8bc397
 #include "devices/scsihd.h"
 #include "devices/scsihd_nec.h"
 #include "devices/scsimo.h"
 #include "rascsi/command_context.h"
-<<<<<<< HEAD
-#include "test_shared.h"
-=======
 #include "rascsi/rascsi_executor.h"
->>>>>>> ea8bc397
 
 using namespace testing;
 
@@ -95,72 +84,9 @@
 
 class MockAbstractController : public AbstractController // NOSONAR Having many fields/methods cannot be avoided
 {
-<<<<<<< HEAD
     friend shared_ptr<PrimaryDevice> CreateDevice(rascsi_interface::PbDeviceType, AbstractController &, int);
     friend void TestInquiry(rascsi_interface::PbDeviceType, scsi_defs::device_type, scsi_defs::scsi_level,
                             scsi_defs::scsi_level, const std::string &, int, bool);
-
-    FRIEND_TEST(AbstractControllerTest, Reset);
-    FRIEND_TEST(AbstractControllerTest, ProcessPhase);
-    FRIEND_TEST(AbstractControllerTest, DeviceLunLifeCycle);
-    FRIEND_TEST(AbstractControllerTest, ExtractInitiatorId);
-    FRIEND_TEST(AbstractControllerTest, GetOpcode);
-    FRIEND_TEST(AbstractControllerTest, GetLun);
-    FRIEND_TEST(AbstractControllerTest, Length);
-    FRIEND_TEST(AbstractControllerTest, Offset);
-    FRIEND_TEST(PrimaryDeviceTest, Inquiry);
-    FRIEND_TEST(PrimaryDeviceTest, TestUnitReady);
-    FRIEND_TEST(PrimaryDeviceTest, RequestSense);
-    FRIEND_TEST(PrimaryDeviceTest, ReportLuns);
-    FRIEND_TEST(PrimaryDeviceTest, UnknownCommand);
-    FRIEND_TEST(ModePageDeviceTest, ModeSense6);
-    FRIEND_TEST(ModePageDeviceTest, ModeSense10);
-    FRIEND_TEST(ModePageDeviceTest, ModeSelect6);
-    FRIEND_TEST(ModePageDeviceTest, ModeSelect10);
-    FRIEND_TEST(DiskTest, Dispatch);
-    FRIEND_TEST(DiskTest, Rezero);
-    FRIEND_TEST(DiskTest, FormatUnit);
-    FRIEND_TEST(DiskTest, ReassignBlocks);
-    FRIEND_TEST(DiskTest, Seek);
-    FRIEND_TEST(DiskTest, ReadCapacity);
-    FRIEND_TEST(DiskTest, ReadWriteLong);
-    FRIEND_TEST(DiskTest, Reserve);
-    FRIEND_TEST(DiskTest, Release);
-    FRIEND_TEST(DiskTest, SendDiagnostic);
-    FRIEND_TEST(DiskTest, PreventAllowMediumRemoval);
-    FRIEND_TEST(DiskTest, SynchronizeCache);
-    FRIEND_TEST(DiskTest, ReadDefectData);
-
-  public:
-    MOCK_METHOD(BUS::phase_t, Process, (int), (override));
-    MOCK_METHOD(int, GetEffectiveLun, (), (const override));
-    MOCK_METHOD(void, Error, (scsi_defs::sense_key, scsi_defs::asc, scsi_defs::status), (override));
-    MOCK_METHOD(int, GetInitiatorId, (), (const override));
-    MOCK_METHOD(void, Status, (), ());
-    MOCK_METHOD(void, DataIn, (), ());
-    MOCK_METHOD(void, DataOut, (), ());
-    MOCK_METHOD(void, BusFree, (), ());
-    MOCK_METHOD(void, Selection, (), ());
-    MOCK_METHOD(void, Command, (), ());
-    MOCK_METHOD(void, MsgIn, (), ());
-    MOCK_METHOD(void, MsgOut, (), ());
-    MOCK_METHOD(void, SetByteTransfer, (bool), (override));
-    MOCK_METHOD(void, ScheduleShutdown, (rascsi_shutdown_mode), (override));
-
-    explicit MockAbstractController(shared_ptr<MockBus> bus, int target_id) : AbstractController(bus, target_id, 32)
-    {
-        AllocateBuffer(512);
-    }
-    ~MockAbstractController() override = default;
-
-    vector<int> &InitCmd(int size) // NOSONAR Hides function on purpose
-    {
-        return AbstractController::InitCmd(size);
-    }
-=======
-	friend shared_ptr<PrimaryDevice> CreateDevice(rascsi_interface::PbDeviceType, AbstractController&, int);
-	friend void TestInquiry(rascsi_interface::PbDeviceType, scsi_defs::device_type, scsi_defs::scsi_level,
-			scsi_defs::scsi_level, const std::string&, int, bool);
 
 	FRIEND_TEST(AbstractControllerTest, AllocateCmd);
 	FRIEND_TEST(AbstractControllerTest, Reset);
@@ -205,7 +131,21 @@
 	FRIEND_TEST(DiskTest, SynchronizeCache);
 	FRIEND_TEST(DiskTest, ReadDefectData);
 
-public:
+  public:
+    MOCK_METHOD(BUS::phase_t, Process, (int), (override));
+    MOCK_METHOD(int, GetEffectiveLun, (), (const override));
+    MOCK_METHOD(void, Error, (scsi_defs::sense_key, scsi_defs::asc, scsi_defs::status), (override));
+    MOCK_METHOD(int, GetInitiatorId, (), (const override));
+    MOCK_METHOD(void, Status, (), ());
+    MOCK_METHOD(void, DataIn, (), ());
+    MOCK_METHOD(void, DataOut, (), ());
+    MOCK_METHOD(void, BusFree, (), ());
+    MOCK_METHOD(void, Selection, (), ());
+    MOCK_METHOD(void, Command, (), ());
+    MOCK_METHOD(void, MsgIn, (), ());
+    MOCK_METHOD(void, MsgOut, (), ());
+    MOCK_METHOD(void, SetByteTransfer, (bool), (override));
+    MOCK_METHOD(void, ScheduleShutdown, (rascsi_shutdown_mode), (override));
 
 	MOCK_METHOD(BUS::phase_t, Process, (int), (override));
 	MOCK_METHOD(int, GetEffectiveLun, (), (const override));
@@ -228,25 +168,10 @@
 
 	// Permit access to all tests without the need for numerous FRIEND_TEST
 	vector<int>& GetCmd() { return AbstractController::GetCmd(); } //NOSONAR Hides function on purpose
->>>>>>> ea8bc397
 };
 
 class MockScsiController : public ScsiController
 {
-<<<<<<< HEAD
-    FRIEND_TEST(ScsiControllerTest, RequestSense);
-    FRIEND_TEST(PrimaryDeviceTest, RequestSense);
-
-  public:
-    MOCK_METHOD(void, Reset, (), ());
-    MOCK_METHOD(void, Status, (), ());
-    MOCK_METHOD(void, DataIn, (), ());
-    MOCK_METHOD(void, DataOut, (), ());
-    MOCK_METHOD(void, Error, (scsi_defs::sense_key, scsi_defs::asc, scsi_defs::status), (override));
-
-    explicit MockScsiController(shared_ptr<BUS> bus, int target_id) : ScsiController(bus, target_id) {}
-    ~MockScsiController() override = default;
-=======
 	FRIEND_TEST(ScsiControllerTest, Process);
 	FRIEND_TEST(ScsiControllerTest, BusFree);
 	FRIEND_TEST(ScsiControllerTest, Selection);
@@ -259,7 +184,12 @@
 	FRIEND_TEST(ScsiControllerTest, RequestSense);
 	FRIEND_TEST(PrimaryDeviceTest, RequestSense);
 
-public:
+  public:
+    MOCK_METHOD(void, Reset, (), ());
+    MOCK_METHOD(void, Status, (), ());
+    MOCK_METHOD(void, DataIn, (), ());
+    MOCK_METHOD(void, DataOut, (), ());
+    MOCK_METHOD(void, Error, (scsi_defs::sense_key, scsi_defs::asc, scsi_defs::status), (override));
 
 	MOCK_METHOD(void, Reset, (), ());
 	MOCK_METHOD(void, Status, (), ());
@@ -270,25 +200,10 @@
 	MockScsiController(shared_ptr<MockBus> bus) : ScsiController(bus, 0) {}
 	~MockScsiController() override = default;
 
->>>>>>> ea8bc397
 };
 
 class MockDevice : public Device
 {
-<<<<<<< HEAD
-    FRIEND_TEST(DeviceTest, Params);
-    FRIEND_TEST(DeviceTest, StatusCode);
-    FRIEND_TEST(DeviceTest, Reset);
-    FRIEND_TEST(DeviceTest, Start);
-    FRIEND_TEST(DeviceTest, Stop);
-    FRIEND_TEST(DeviceTest, Eject);
-
-  public:
-    MOCK_METHOD(int, GetId, (), (const));
-
-    explicit MockDevice(int lun) : Device("test", lun) {}
-    ~MockDevice() override = default;
-=======
 	FRIEND_TEST(DeviceTest, Properties);
 	FRIEND_TEST(DeviceTest, Params);
 	FRIEND_TEST(DeviceTest, StatusCode);
@@ -297,33 +212,18 @@
 	FRIEND_TEST(DeviceTest, Stop);
 	FRIEND_TEST(DeviceTest, Eject);
 
-public:
+  public:
+    MOCK_METHOD(int, GetId, (), (const));
 
 	MOCK_METHOD(int, GetId, (), (const));
 
 	explicit MockDevice(int lun) : Device(UNDEFINED, lun) {}
 	explicit MockDevice(PbDeviceType type) : Device(type, 0) {}
 	~MockDevice() override = default;
->>>>>>> ea8bc397
 };
 
 class MockPrimaryDevice : public PrimaryDevice
 {
-<<<<<<< HEAD
-    FRIEND_TEST(PrimaryDeviceTest, PhaseChange);
-    FRIEND_TEST(PrimaryDeviceTest, TestUnitReady);
-    FRIEND_TEST(PrimaryDeviceTest, RequestSense);
-    FRIEND_TEST(PrimaryDeviceTest, Inquiry);
-    FRIEND_TEST(ScsiControllerTest, RequestSense);
-    FRIEND_TEST(RascsiExecutorTest, ValidationOperationAgainstDevice);
-
-  public:
-    MOCK_METHOD(void, Reset, (), ());
-    MOCK_METHOD(vector<byte>, InquiryInternal, (), (const));
-
-    explicit MockPrimaryDevice(int lun) : PrimaryDevice("test", lun) {}
-    ~MockPrimaryDevice() override = default;
-=======
 	FRIEND_TEST(PrimaryDeviceTest, PhaseChange);
 	FRIEND_TEST(PrimaryDeviceTest, TestUnitReady);
 	FRIEND_TEST(PrimaryDeviceTest, RequestSense);
@@ -332,19 +232,21 @@
 	FRIEND_TEST(ScsiControllerTest, RequestSense);
 	FRIEND_TEST(RascsiExecutorTest, ValidateOperationAgainstDevice);
 
-public:
+  public:
+    MOCK_METHOD(void, Reset, (), ());
+    MOCK_METHOD(vector<byte>, InquiryInternal, (), (const));
 
 	MOCK_METHOD(vector<byte>, InquiryInternal, (), (const));
 
 	explicit MockPrimaryDevice(int lun) : PrimaryDevice(UNDEFINED, lun) {}
 	~MockPrimaryDevice() override = default;
->>>>>>> ea8bc397
 };
 
 class MockModePageDevice : public ModePageDevice
 {
-<<<<<<< HEAD
-    FRIEND_TEST(ModePageDeviceTest, AddModePages);
+	FRIEND_TEST(ModePageDeviceTest, SupportsSaveParameters);
+	FRIEND_TEST(ModePageDeviceTest, AddModePages);
+	FRIEND_TEST(ModePageDeviceTest, AddVendorPage);
 
   public:
     MOCK_METHOD(vector<byte>, InquiryInternal, (), (const));
@@ -353,25 +255,6 @@
 
     explicit MockModePageDevice() : ModePageDevice("test", 0) {}
     ~MockModePageDevice() override = default;
-
-    void SetUpModePages(map<int, vector<byte>> &pages, int page, bool) const override
-    {
-        // Return dummy data for other pages than page 0
-        if (page) {
-            vector<byte> buf(255);
-            pages[page] = buf;
-        }
-    }
-=======
-	FRIEND_TEST(ModePageDeviceTest, SupportsSaveParameters);
-	FRIEND_TEST(ModePageDeviceTest, AddModePages);
-	FRIEND_TEST(ModePageDeviceTest, AddVendorPage);
-
-public:
-
-	MOCK_METHOD(vector<byte>, InquiryInternal, (), (const));
-	MOCK_METHOD(int, ModeSense6, (const vector<int>&, vector<BYTE>&), (const override));
-	MOCK_METHOD(int, ModeSense10, (const vector<int>&, vector<BYTE>&), (const override));
 
 	MockModePageDevice() : ModePageDevice(UNDEFINED, 0) {}
 	~MockModePageDevice() override = default;
@@ -383,7 +266,6 @@
 			pages[page] = buf;
 		}
 	}
->>>>>>> ea8bc397
 };
 
 class MockPage0ModePageDevice : public MockModePageDevice
@@ -424,29 +306,6 @@
 
 class MockDisk : public Disk
 {
-<<<<<<< HEAD
-    FRIEND_TEST(DiskTest, Rezero);
-    FRIEND_TEST(DiskTest, FormatUnit);
-    FRIEND_TEST(DiskTest, ReassignBlocks);
-    FRIEND_TEST(DiskTest, Seek);
-    FRIEND_TEST(DiskTest, ReadCapacity);
-    FRIEND_TEST(DiskTest, ReadWriteLong);
-    FRIEND_TEST(DiskTest, ReserveRelease);
-    FRIEND_TEST(DiskTest, SendDiagnostic);
-    FRIEND_TEST(DiskTest, PreventAllowMediumRemoval);
-    FRIEND_TEST(DiskTest, SynchronizeCache);
-    FRIEND_TEST(DiskTest, ReadDefectData);
-    FRIEND_TEST(DiskTest, SectorSize);
-    FRIEND_TEST(DiskTest, BlockCount);
-    FRIEND_TEST(DiskTest, GetIdsForReservedFile);
-
-  public:
-    MOCK_METHOD(vector<byte>, InquiryInternal, (), (const));
-    MOCK_METHOD(void, FlushCache, (), (override));
-
-    MockDisk() : Disk("test", 0) {}
-    ~MockDisk() override = default;
-=======
 	FRIEND_TEST(DiskTest, Dispatch);
 	FRIEND_TEST(DiskTest, Rezero);
 	FRIEND_TEST(DiskTest, FormatUnit);
@@ -478,7 +337,9 @@
 	FRIEND_TEST(DiskTest, SectorSize);
 	FRIEND_TEST(DiskTest, BlockCount);
 
-public:
+  public:
+    MOCK_METHOD(vector<byte>, InquiryInternal, (), (const));
+    MOCK_METHOD(void, FlushCache, (), (override));
 
 	MOCK_METHOD(vector<byte>, InquiryInternal, (), (const));
 	MOCK_METHOD(void, FlushCache, (), (override));
@@ -486,63 +347,44 @@
 
 	MockDisk() : Disk(SCHD, 0) {}
 	~MockDisk() override = default;
->>>>>>> ea8bc397
 };
 
 class MockSCSIHD : public SCSIHD //NOSONAR Ignore inheritance hierarchy depth in unit tests
 {
-<<<<<<< HEAD
-    FRIEND_TEST(DiskTest, ConfiguredSectorSize);
-    FRIEND_TEST(ScsiHdTest, SetUpModePages);
-    FRIEND_TEST(RascsiExecutorTest, SetSectorSize);
-=======
 	FRIEND_TEST(DiskTest, ConfiguredSectorSize);
 	FRIEND_TEST(ScsiHdTest, SupportsSaveParameters);
 	FRIEND_TEST(ScsiHdTest, FinalizeSetup);
 	FRIEND_TEST(ScsiHdTest, SetUpModePages);
 	FRIEND_TEST(RascsiExecutorTest, SetSectorSize);
 	FRIEND_TEST(ScsiHdTest, ModeSelect);
->>>>>>> ea8bc397
 
     using SCSIHD::SCSIHD;
 };
 
 class MockSCSIHD_NEC : public SCSIHD_NEC // NOSONAR Ignore inheritance hierarchy depth in unit tests
 {
-<<<<<<< HEAD
-    FRIEND_TEST(ScsiHdNecTest, SetUpModePages);
-=======
 	FRIEND_TEST(ScsiHdNecTest, SetUpModePages);
 	FRIEND_TEST(ScsiHdNecTest, TestAddFormatPage);
 	FRIEND_TEST(ScsiHdNecTest, TestAddDrivePage);
 	FRIEND_TEST(RascsiExecutorTest, ProcessDeviceCmd);
->>>>>>> ea8bc397
 
     using SCSIHD_NEC::SCSIHD_NEC;
 };
 
 class MockSCSICD : public SCSICD //NOSONAR Ignore inheritance hierarchy depth in unit tests
 {
-<<<<<<< HEAD
-    FRIEND_TEST(ScsiCdTest, SetUpModePages);
-=======
 	FRIEND_TEST(ScsiCdTest, SetUpModePages);
 	FRIEND_TEST(ScsiCdTest, ReadToc);
->>>>>>> ea8bc397
 
     using SCSICD::SCSICD;
 };
 
 class MockSCSIMO : public SCSIMO //NOSONAR Ignore inheritance hierarchy depth in unit tests
 {
-<<<<<<< HEAD
-    FRIEND_TEST(ScsiMoTest, SetUpModePages);
-=======
 	FRIEND_TEST(ScsiMoTest, SupportsSaveParameters);
 	FRIEND_TEST(ScsiMoTest, SetUpModePages);
 	FRIEND_TEST(ScsiMoTest, TestAddVendorPage);
 	FRIEND_TEST(ScsiMoTest, ModeSelect);
->>>>>>> ea8bc397
 
     using SCSIMO::SCSIMO;
 };
@@ -556,20 +398,12 @@
 
 class MockCommandContext : public CommandContext
 {
-<<<<<<< HEAD
   public:
     MockCommandContext()
     {
         SetFd(open("/dev/null", O_WRONLY));
     }
     ~MockCommandContext() = default;
-=======
-public:
-
-	MockCommandContext() {
-		SetFd(open("/dev/null", O_WRONLY));
-	}
-	~MockCommandContext() = default;
 };
 
 class MockRascsiExecutor : public RascsiExecutor
@@ -580,5 +414,4 @@
 	MOCK_METHOD(bool, Stop, (shared_ptr<PrimaryDevice>, bool), (const));
 
 	using RascsiExecutor::RascsiExecutor;
->>>>>>> ea8bc397
 };