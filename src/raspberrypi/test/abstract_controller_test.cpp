//---------------------------------------------------------------------------
//
// SCSI Target Emulator RaSCSI Reloaded
// for Raspberry Pi
//
// Copyright (C) 2022 Uwe Seimet
//
//---------------------------------------------------------------------------

#include "bus.h"
#include "controllers/abstract_controller.h"
#include "mocks.h"
#include "rascsi_exceptions.h"

using namespace scsi_defs;

TEST(AbstractControllerTest, AllocateCmd)
{
	MockAbstractController controller(make_shared<MockBus>(), 0);

	EXPECT_EQ(16, controller.GetCmd().size());
	controller.AllocateCmd(1234);
	EXPECT_EQ(1234, controller.GetCmd().size());
}

TEST(AbstractControllerTest, AllocateBuffer)
{
	MockAbstractController controller(make_shared<MockBus>(), 0);

	controller.AllocateBuffer(1);
	EXPECT_LE(1, controller.GetBuffer().size());
	controller.AllocateBuffer(10000);
	EXPECT_LE(10000, controller.GetBuffer().size());
}

TEST(AbstractControllerTest, Reset)
{
<<<<<<< HEAD
    MockAbstractController controller(make_shared<MockBus>(), 0);
    auto device = make_shared<MockPrimaryDevice>(0);

    controller.AddDevice(device);

    controller.SetPhase(BUS::phase_t::status);
    EXPECT_EQ(BUS::phase_t::status, controller.GetPhase());
    EXPECT_CALL(*device, Reset()).Times(1);
    controller.Reset();
    EXPECT_TRUE(controller.IsBusFree());
    EXPECT_EQ(status::GOOD, controller.GetStatus());
    EXPECT_EQ(0, controller.GetLength());
=======
	MockAbstractController controller(make_shared<MockBus>(), 0);
	auto device = make_shared<MockPrimaryDevice>(0);

	controller.AddDevice(device);

	controller.SetPhase(BUS::phase_t::status);
	EXPECT_EQ(BUS::phase_t::status, controller.GetPhase());
	controller.Reset();
	EXPECT_TRUE(controller.IsBusFree());
	EXPECT_EQ(status::GOOD, controller.GetStatus());
	EXPECT_EQ(0, controller.GetLength());
>>>>>>> ea8bc397
}

TEST(AbstractControllerTest, ByteTransfer)
{
	MockAbstractController controller(make_shared<MockBus>(), 0);

	controller.SetByteTransfer(false);
	EXPECT_FALSE(controller.IsByteTransfer());
	controller.SetByteTransfer(true);
	EXPECT_TRUE(controller.IsByteTransfer());
}

TEST(AbstractControllerTest, GetMaxLuns)
{
<<<<<<< HEAD
    MockAbstractController controller(make_shared<MockBus>(), 0);

    controller.SetStatus(status::BUSY);
    EXPECT_EQ(status::BUSY, controller.GetStatus());
=======
	MockAbstractController controller(make_shared<MockBus>(), 0);

	EXPECT_EQ(32, controller.GetMaxLuns());
}

TEST(AbstractControllerTest, Status)
{
	MockAbstractController controller(make_shared<MockBus>(), 0);

	controller.SetStatus(status::RESERVATION_CONFLICT);
	EXPECT_EQ(status::RESERVATION_CONFLICT, controller.GetStatus());
>>>>>>> ea8bc397
}

TEST(AbstractControllerTest, ProcessPhase)
{
<<<<<<< HEAD
    MockAbstractController controller(make_shared<MockBus>(), 0);

    controller.SetPhase(BUS::phase_t::selection);
    EXPECT_CALL(controller, Selection()).Times(1);
    controller.ProcessPhase();

    controller.SetPhase(BUS::phase_t::busfree);
    EXPECT_CALL(controller, BusFree()).Times(1);
    controller.ProcessPhase();

    controller.SetPhase(BUS::phase_t::datain);
    EXPECT_CALL(controller, DataIn()).Times(1);
    controller.ProcessPhase();

    controller.SetPhase(BUS::phase_t::dataout);
    EXPECT_CALL(controller, DataOut()).Times(1);
    controller.ProcessPhase();

    controller.SetPhase(BUS::phase_t::command);
    EXPECT_CALL(controller, Command()).Times(1);
    controller.ProcessPhase();

    controller.SetPhase(BUS::phase_t::status);
    EXPECT_CALL(controller, Status()).Times(1);
    controller.ProcessPhase();

    controller.SetPhase(BUS::phase_t::msgin);
    EXPECT_CALL(controller, MsgIn()).Times(1);
    controller.ProcessPhase();

    controller.SetPhase(BUS::phase_t::msgout);
    EXPECT_CALL(controller, MsgOut()).Times(1);
    controller.ProcessPhase();
=======
	MockAbstractController controller(make_shared<MockBus>(), 0);

	controller.SetPhase(BUS::phase_t::selection);
	EXPECT_CALL(controller, Selection());
	controller.ProcessPhase();

	controller.SetPhase(BUS::phase_t::busfree);
	EXPECT_CALL(controller, BusFree());
	controller.ProcessPhase();

	controller.SetPhase(BUS::phase_t::datain);
	EXPECT_CALL(controller, DataIn());
	controller.ProcessPhase();

	controller.SetPhase(BUS::phase_t::dataout);
	EXPECT_CALL(controller, DataOut());
	controller.ProcessPhase();

	controller.SetPhase(BUS::phase_t::command);
	EXPECT_CALL(controller, Command());
	controller.ProcessPhase();

	controller.SetPhase(BUS::phase_t::status);
	EXPECT_CALL(controller, Status());
	controller.ProcessPhase();

	controller.SetPhase(BUS::phase_t::msgin);
	EXPECT_CALL(controller, MsgIn());
	controller.ProcessPhase();

	controller.SetPhase(BUS::phase_t::msgout);
	EXPECT_CALL(controller, MsgOut());
	controller.ProcessPhase();
>>>>>>> ea8bc397

    controller.SetPhase(BUS::phase_t::reselection);
    EXPECT_THROW(controller.ProcessPhase(), scsi_exception);

    controller.SetPhase(BUS::phase_t::reserved);
    EXPECT_THROW(controller.ProcessPhase(), scsi_exception);
}

TEST(AbstractControllerTest, DeviceLunLifeCycle)
{
<<<<<<< HEAD
    const int ID  = 1;
    const int LUN = 4;

    MockAbstractController controller(make_shared<MockBus>(), ID);
    auto device1 = make_shared<MockPrimaryDevice>(LUN);
    auto device2 = make_shared<MockPrimaryDevice>(32);
    auto device3 = make_shared<MockPrimaryDevice>(-1);

    EXPECT_EQ(0, controller.GetLunCount());
    EXPECT_EQ(ID, controller.GetTargetId());
    EXPECT_TRUE(controller.AddDevice(device1));
    EXPECT_FALSE(controller.AddDevice(device2));
    EXPECT_FALSE(controller.AddDevice(device3));
    EXPECT_TRUE(controller.GetLunCount() > 0);
    EXPECT_TRUE(controller.HasDeviceForLun(LUN));
    EXPECT_FALSE(controller.HasDeviceForLun(0));
    EXPECT_NE(nullptr, controller.GetDeviceForLun(LUN));
    EXPECT_EQ(nullptr, controller.GetDeviceForLun(0));
    EXPECT_TRUE(controller.DeleteDevice(device1));
    EXPECT_EQ(0, controller.GetLunCount());
=======
	const int ID = 1;
	const int LUN = 4;

	MockAbstractController controller(make_shared<MockBus>(), ID);

	auto device1 = make_shared<MockPrimaryDevice>(LUN);
	auto device2 = make_shared<MockPrimaryDevice>(32);
	auto device3 = make_shared<MockPrimaryDevice>(-1);

	EXPECT_EQ(0, controller.GetLunCount());
	EXPECT_EQ(ID, controller.GetTargetId());
	EXPECT_TRUE(controller.AddDevice(device1));
	EXPECT_FALSE(controller.AddDevice(device2));
	EXPECT_FALSE(controller.AddDevice(device3));
	EXPECT_TRUE(controller.GetLunCount() > 0);
	EXPECT_TRUE(controller.HasDeviceForLun(LUN));
	EXPECT_FALSE(controller.HasDeviceForLun(0));
	EXPECT_NE(nullptr, controller.GetDeviceForLun(LUN));
	EXPECT_EQ(nullptr, controller.GetDeviceForLun(0));
	EXPECT_TRUE(controller.RemoveDevice(device1));
	EXPECT_EQ(0, controller.GetLunCount());
>>>>>>> ea8bc397
}

TEST(AbstractControllerTest, ExtractInitiatorId)
{
    const int ID                   = 1;
    const int INITIATOR_ID         = 7;
    const int UNKNOWN_INITIATOR_ID = -1;

<<<<<<< HEAD
    MockAbstractController controller(make_shared<MockBus>(), ID);
=======
	MockAbstractController controller(make_shared<MockBus>(), ID);
>>>>>>> ea8bc397

    EXPECT_EQ(INITIATOR_ID, controller.ExtractInitiatorId((1 << INITIATOR_ID) | (1 << ID)));
    EXPECT_EQ(UNKNOWN_INITIATOR_ID, controller.ExtractInitiatorId(1 << ID));
}

TEST(AbstractControllerTest, GetOpcode)
{
<<<<<<< HEAD
    MockAbstractController controller(make_shared<MockBus>(), 0);

    vector<int> &cmd = controller.InitCmd(1);
=======
	MockAbstractController controller(make_shared<MockBus>(), 0);

	vector<int>& cmd = controller.GetCmd();
>>>>>>> ea8bc397

    cmd[0] = 0x12;
    EXPECT_EQ(0x12, (int)controller.GetOpcode());
}

TEST(AbstractControllerTest, GetLun)
{
    const int LUN = 3;

<<<<<<< HEAD
    MockAbstractController controller(make_shared<MockBus>(), 0);

    vector<int> &cmd = controller.InitCmd(2);
=======
	MockAbstractController controller(make_shared<MockBus>(), 0);

	vector<int>& cmd = controller.GetCmd();
>>>>>>> ea8bc397

    cmd[1] = LUN << 5;
    EXPECT_EQ(LUN, controller.GetLun());
}

TEST(AbstractControllerTest, SetLength)
{
	MockAbstractController controller(make_shared<MockBus>(), 0);

	EXPECT_FALSE(controller.HasValidLength());

	controller.SetLength(1);
	EXPECT_EQ(1, controller.GetLength());
	EXPECT_TRUE(controller.HasValidLength());
}

TEST(AbstractControllerTest, UpdateOffsetAndLength)
{
<<<<<<< HEAD
    MockAbstractController controller(make_shared<MockBus>(), 0);
=======
	MockAbstractController controller(make_shared<MockBus>(), 0);
>>>>>>> ea8bc397

    EXPECT_FALSE(controller.HasValidLength());

    controller.UpdateOffsetAndLength();
    EXPECT_EQ(0, controller.GetLength());
}

TEST(AbstractControllerTest, Offset)
{
<<<<<<< HEAD
    MockAbstractController controller(make_shared<MockBus>(), 0);
=======
	MockAbstractController controller(make_shared<MockBus>(), 0);
>>>>>>> ea8bc397

    controller.ResetOffset();
    EXPECT_EQ(0, controller.GetOffset());

    controller.UpdateOffsetAndLength();
    EXPECT_EQ(0, controller.GetOffset());
}<|MERGE_RESOLUTION|>--- conflicted
+++ resolved
@@ -35,24 +35,10 @@
 
 TEST(AbstractControllerTest, Reset)
 {
-<<<<<<< HEAD
-    MockAbstractController controller(make_shared<MockBus>(), 0);
-    auto device = make_shared<MockPrimaryDevice>(0);
+	MockAbstractController controller(make_shared<MockBus>(), 0);
+	auto device = make_shared<MockPrimaryDevice>(0);
 
     controller.AddDevice(device);
-
-    controller.SetPhase(BUS::phase_t::status);
-    EXPECT_EQ(BUS::phase_t::status, controller.GetPhase());
-    EXPECT_CALL(*device, Reset()).Times(1);
-    controller.Reset();
-    EXPECT_TRUE(controller.IsBusFree());
-    EXPECT_EQ(status::GOOD, controller.GetStatus());
-    EXPECT_EQ(0, controller.GetLength());
-=======
-	MockAbstractController controller(make_shared<MockBus>(), 0);
-	auto device = make_shared<MockPrimaryDevice>(0);
-
-	controller.AddDevice(device);
 
 	controller.SetPhase(BUS::phase_t::status);
 	EXPECT_EQ(BUS::phase_t::status, controller.GetPhase());
@@ -60,7 +46,6 @@
 	EXPECT_TRUE(controller.IsBusFree());
 	EXPECT_EQ(status::GOOD, controller.GetStatus());
 	EXPECT_EQ(0, controller.GetLength());
->>>>>>> ea8bc397
 }
 
 TEST(AbstractControllerTest, ByteTransfer)
@@ -75,12 +60,6 @@
 
 TEST(AbstractControllerTest, GetMaxLuns)
 {
-<<<<<<< HEAD
-    MockAbstractController controller(make_shared<MockBus>(), 0);
-
-    controller.SetStatus(status::BUSY);
-    EXPECT_EQ(status::BUSY, controller.GetStatus());
-=======
 	MockAbstractController controller(make_shared<MockBus>(), 0);
 
 	EXPECT_EQ(32, controller.GetMaxLuns());
@@ -92,46 +71,10 @@
 
 	controller.SetStatus(status::RESERVATION_CONFLICT);
 	EXPECT_EQ(status::RESERVATION_CONFLICT, controller.GetStatus());
->>>>>>> ea8bc397
 }
 
 TEST(AbstractControllerTest, ProcessPhase)
 {
-<<<<<<< HEAD
-    MockAbstractController controller(make_shared<MockBus>(), 0);
-
-    controller.SetPhase(BUS::phase_t::selection);
-    EXPECT_CALL(controller, Selection()).Times(1);
-    controller.ProcessPhase();
-
-    controller.SetPhase(BUS::phase_t::busfree);
-    EXPECT_CALL(controller, BusFree()).Times(1);
-    controller.ProcessPhase();
-
-    controller.SetPhase(BUS::phase_t::datain);
-    EXPECT_CALL(controller, DataIn()).Times(1);
-    controller.ProcessPhase();
-
-    controller.SetPhase(BUS::phase_t::dataout);
-    EXPECT_CALL(controller, DataOut()).Times(1);
-    controller.ProcessPhase();
-
-    controller.SetPhase(BUS::phase_t::command);
-    EXPECT_CALL(controller, Command()).Times(1);
-    controller.ProcessPhase();
-
-    controller.SetPhase(BUS::phase_t::status);
-    EXPECT_CALL(controller, Status()).Times(1);
-    controller.ProcessPhase();
-
-    controller.SetPhase(BUS::phase_t::msgin);
-    EXPECT_CALL(controller, MsgIn()).Times(1);
-    controller.ProcessPhase();
-
-    controller.SetPhase(BUS::phase_t::msgout);
-    EXPECT_CALL(controller, MsgOut()).Times(1);
-    controller.ProcessPhase();
-=======
 	MockAbstractController controller(make_shared<MockBus>(), 0);
 
 	controller.SetPhase(BUS::phase_t::selection);
@@ -165,7 +108,6 @@
 	controller.SetPhase(BUS::phase_t::msgout);
 	EXPECT_CALL(controller, MsgOut());
 	controller.ProcessPhase();
->>>>>>> ea8bc397
 
     controller.SetPhase(BUS::phase_t::reselection);
     EXPECT_THROW(controller.ProcessPhase(), scsi_exception);
@@ -176,30 +118,8 @@
 
 TEST(AbstractControllerTest, DeviceLunLifeCycle)
 {
-<<<<<<< HEAD
     const int ID  = 1;
     const int LUN = 4;
-
-    MockAbstractController controller(make_shared<MockBus>(), ID);
-    auto device1 = make_shared<MockPrimaryDevice>(LUN);
-    auto device2 = make_shared<MockPrimaryDevice>(32);
-    auto device3 = make_shared<MockPrimaryDevice>(-1);
-
-    EXPECT_EQ(0, controller.GetLunCount());
-    EXPECT_EQ(ID, controller.GetTargetId());
-    EXPECT_TRUE(controller.AddDevice(device1));
-    EXPECT_FALSE(controller.AddDevice(device2));
-    EXPECT_FALSE(controller.AddDevice(device3));
-    EXPECT_TRUE(controller.GetLunCount() > 0);
-    EXPECT_TRUE(controller.HasDeviceForLun(LUN));
-    EXPECT_FALSE(controller.HasDeviceForLun(0));
-    EXPECT_NE(nullptr, controller.GetDeviceForLun(LUN));
-    EXPECT_EQ(nullptr, controller.GetDeviceForLun(0));
-    EXPECT_TRUE(controller.DeleteDevice(device1));
-    EXPECT_EQ(0, controller.GetLunCount());
-=======
-	const int ID = 1;
-	const int LUN = 4;
 
 	MockAbstractController controller(make_shared<MockBus>(), ID);
 
@@ -219,7 +139,6 @@
 	EXPECT_EQ(nullptr, controller.GetDeviceForLun(0));
 	EXPECT_TRUE(controller.RemoveDevice(device1));
 	EXPECT_EQ(0, controller.GetLunCount());
->>>>>>> ea8bc397
 }
 
 TEST(AbstractControllerTest, ExtractInitiatorId)
@@ -228,11 +147,7 @@
     const int INITIATOR_ID         = 7;
     const int UNKNOWN_INITIATOR_ID = -1;
 
-<<<<<<< HEAD
-    MockAbstractController controller(make_shared<MockBus>(), ID);
-=======
 	MockAbstractController controller(make_shared<MockBus>(), ID);
->>>>>>> ea8bc397
 
     EXPECT_EQ(INITIATOR_ID, controller.ExtractInitiatorId((1 << INITIATOR_ID) | (1 << ID)));
     EXPECT_EQ(UNKNOWN_INITIATOR_ID, controller.ExtractInitiatorId(1 << ID));
@@ -240,15 +155,9 @@
 
 TEST(AbstractControllerTest, GetOpcode)
 {
-<<<<<<< HEAD
-    MockAbstractController controller(make_shared<MockBus>(), 0);
-
-    vector<int> &cmd = controller.InitCmd(1);
-=======
 	MockAbstractController controller(make_shared<MockBus>(), 0);
 
 	vector<int>& cmd = controller.GetCmd();
->>>>>>> ea8bc397
 
     cmd[0] = 0x12;
     EXPECT_EQ(0x12, (int)controller.GetOpcode());
@@ -258,15 +167,9 @@
 {
     const int LUN = 3;
 
-<<<<<<< HEAD
-    MockAbstractController controller(make_shared<MockBus>(), 0);
-
-    vector<int> &cmd = controller.InitCmd(2);
-=======
 	MockAbstractController controller(make_shared<MockBus>(), 0);
 
 	vector<int>& cmd = controller.GetCmd();
->>>>>>> ea8bc397
 
     cmd[1] = LUN << 5;
     EXPECT_EQ(LUN, controller.GetLun());
@@ -285,11 +188,7 @@
 
 TEST(AbstractControllerTest, UpdateOffsetAndLength)
 {
-<<<<<<< HEAD
-    MockAbstractController controller(make_shared<MockBus>(), 0);
-=======
-	MockAbstractController controller(make_shared<MockBus>(), 0);
->>>>>>> ea8bc397
+	MockAbstractController controller(make_shared<MockBus>(), 0);
 
     EXPECT_FALSE(controller.HasValidLength());
 
@@ -299,11 +198,7 @@
 
 TEST(AbstractControllerTest, Offset)
 {
-<<<<<<< HEAD
-    MockAbstractController controller(make_shared<MockBus>(), 0);
-=======
-	MockAbstractController controller(make_shared<MockBus>(), 0);
->>>>>>> ea8bc397
+	MockAbstractController controller(make_shared<MockBus>(), 0);
 
     controller.ResetOffset();
     EXPECT_EQ(0, controller.GetOffset());
