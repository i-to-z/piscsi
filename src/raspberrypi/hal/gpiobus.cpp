--- conflicted
+++ resolved
@@ -25,7 +25,6 @@
 #endif
 
 
-<<<<<<< HEAD
 #if defined CONNECT_TYPE_STANDARD
 #include "hal/gpiobus_standard.h"
 #elif defined CONNECT_TYPE_FULLSPEC
@@ -39,9 +38,6 @@
 #endif
 
 
-=======
-#ifdef __linux__
->>>>>>> 99a1c7cd
 //---------------------------------------------------------------------------
 //
 //	Constant declarations (bus control timing)
@@ -920,139 +916,6 @@
 	return false;
 }
 
-<<<<<<< HEAD
-=======
-void GPIOBUS::DisableIRQ()
-{
-#ifdef __linux__
-	if (rpitype == 4) {
-		// RPI4 is disabled by GICC
-		giccpmr = gicc[GICC_PMR];
-		gicc[GICC_PMR] = 0;
-	} else if (rpitype == 2) {
-		// RPI2,3 disable core timer IRQ
-		tintcore = sched_getcpu() + QA7_CORE0_TINTC;
-		tintctl = qa7regs[tintcore];
-		qa7regs[tintcore] = 0;
-	} else {
-		// Stop system timer interrupt with interrupt controller
-		irptenb = irpctl[IRPT_ENB_IRQ_1];
-		irpctl[IRPT_DIS_IRQ_1] = irptenb & 0xf;
-	}
-#else
-	(void)0;
-#endif
-}
-
-void GPIOBUS::EnableIRQ()
-{
-	if (rpitype == 4) {
-		// RPI4 enables interrupts via the GICC
-		gicc[GICC_PMR] = giccpmr;
-	} else if (rpitype == 2) {
-		// RPI2,3 re-enable core timer IRQ
-		qa7regs[tintcore] = tintctl;
-	} else {
-		// Restart the system timer interrupt with the interrupt controller
-		irpctl[IRPT_ENB_IRQ_1] = irptenb & 0xf;
-	}
-}
-
-//---------------------------------------------------------------------------
-//
-//	Pin direction setting (input/output)
-//
-//---------------------------------------------------------------------------
-void GPIOBUS::PinConfig(int pin, int mode)
-{
-	// Check for invalid pin
-	if (pin < 0) {
-		return;
-	}
-
-	int index = pin / 10;
-	DWORD mask = ~(0x7 << ((pin % 10) * 3));
-	gpio[index] = (gpio[index] & mask) | ((mode & 0x7) << ((pin % 10) * 3));
-}
-
-//---------------------------------------------------------------------------
-//
-//	Pin pull-up/pull-down setting
-//
-//---------------------------------------------------------------------------
-void GPIOBUS::PullConfig(int pin, int mode)
-{
-	DWORD pull;
-
-	// Check for invalid pin
-	if (pin < 0) {
-		return;
-	}
-
-	if (rpitype == 4) {
-		switch (mode) {
-			case GPIO_PULLNONE:
-				pull = 0;
-				break;
-			case GPIO_PULLUP:
-				pull = 1;
-				break;
-			case GPIO_PULLDOWN:
-				pull = 2;
-				break;
-			default:
-				return;
-		}
-
-		pin &= 0x1f;
-		int shift = (pin & 0xf) << 1;
-		DWORD bits = gpio[GPIO_PUPPDN0 + (pin >> 4)];
-		bits &= ~(3 << shift);
-		bits |= (pull << shift);
-		gpio[GPIO_PUPPDN0 + (pin >> 4)] = bits;
-	} else {
-		pin &= 0x1f;
-		gpio[GPIO_PUD] = mode & 0x3;
-		SysTimer::SleepUsec(2);
-		gpio[GPIO_CLK_0] = 0x1 << pin;
-		SysTimer::SleepUsec(2);
-		gpio[GPIO_PUD] = 0;
-		gpio[GPIO_CLK_0] = 0;
-	}
-}
-
-//---------------------------------------------------------------------------
-//
-//	Set output pin
-//
-//---------------------------------------------------------------------------
-void GPIOBUS::PinSetSignal(int pin, bool ast)
-{
-	// Check for invalid pin
-	if (pin < 0) {
-		return;
-	}
-
-	if (ast) {
-		gpio[GPIO_SET_0] = 0x1 << pin;
-	} else {
-		gpio[GPIO_CLR_0] = 0x1 << pin;
-	}
-}
-
-//---------------------------------------------------------------------------
-//
-//	Set the signal drive strength
-//
-//---------------------------------------------------------------------------
-void GPIOBUS::DrvConfig(DWORD drive)
-{
-	DWORD data = pads[PAD_0_27];
-	pads[PAD_0_27] = (0xFFFFFFF8 & data) | drive | 0x5a000000;
-}
-
-
->>>>>>> 99a1c7cd
 //---------------------------------------------------------------------------
 //
 //	Generic Phase Acquisition (Doesn't read GPIO)
