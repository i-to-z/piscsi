//---------------------------------------------------------------------------
//
//	SCSI Target Emulator RaSCSI (*^..^*)
//	for Raspberry Pi
//
//	Copyright (C) 2001-2006 ＰＩ．(ytanaka@ipc-tokai.or.jp)
//	Copyright (C) 2014-2020 GIMONS
//	Copyright (C) akuker
//
//	Licensed under the BSD 3-Clause License. 
//	See LICENSE file in the project root folder.
//
//	[ SCSI Hard Disk for Apple Macintosh ]
//
//---------------------------------------------------------------------------
#pragma once

#include "os.h"
#include "disk.h"
#include "filepath.h"


//---------------------------------------------------------------------------
//
//	Class precedence definition
//
//---------------------------------------------------------------------------
class SCSICD;

//===========================================================================
//
//	CD-ROM Track
//
//===========================================================================
class CDTrack
{
public:
	// Basic Functions
	CDTrack(SCSICD *scsicd);						// Constructor
	virtual ~CDTrack();							// Destructor
	BOOL FASTCALL Init(int track, DWORD first, DWORD last);			// Initialization

	// Properties
	void FASTCALL SetPath(BOOL cdda, const Filepath& path);			// Set the path
	void FASTCALL GetPath(Filepath& path) const;				// Get the path
	void FASTCALL AddIndex(int index, DWORD lba);				// Add index
	DWORD FASTCALL GetFirst() const;					// Get the start LBA
	DWORD FASTCALL GetLast() const;						// Get the last LBA
	DWORD FASTCALL GetBlocks() const;					// Get the number of blocks
	int FASTCALL GetTrackNo() const;					// Get the track number
	BOOL FASTCALL IsValid(DWORD lba) const;					// Is this a valid LBA?
	BOOL FASTCALL IsAudio() const;						// Is this an audio track?

private:
	SCSICD *cdrom;								// Parent device
	BOOL valid;								// Valid track
	int track_no;								// Track number
	DWORD first_lba;							// First LBA
	DWORD last_lba;								// Last LBA
	BOOL audio;								// Audio track flag
	BOOL raw;								// RAW data flag
	Filepath imgpath;							// Image file path
};

//===========================================================================
//
//	CD-DA Buffer
//
//===========================================================================
class CDDABuf
{
public:
	// Basic Functions
	CDDABuf();								// Constructor
	virtual ~CDDABuf();							// Destructor
	#if 0
	BOOL Init();								// Initialization
	BOOL FASTCALL Load(const Filepath& path);				// Load
	BOOL FASTCALL Save(const Filepath& path);				// Save

	// API
	void FASTCALL Clear();							// Clear the buffer
	BOOL FASTCALL Open(Filepath& path);					// File specification
	BOOL FASTCALL GetBuf(DWORD *buffer, int frames);			// Get the buffer
	BOOL FASTCALL IsValid();						// Check if Valid
	BOOL FASTCALL ReadReq();						// Read Request
	BOOL FASTCALL IsEnd() const;						// Finish check

private:
<<<<<<< HEAD
	Filepath wavepath;
										// Wave path
	BOOL valid;
										// Open result (is it valid?)
	DWORD *m_buf;
										// Data buffer
	DWORD read;
										// Read pointer
	DWORD write;
										// Write pointer
	DWORD num;
										// Valid number of data
	DWORD rest;
										// Remaining file size
=======
	Filepath wavepath;							// Wave path
	BOOL valid;								// Open result (is it valid?)
	DWORD *buf;								// Data buffer
	DWORD read;								// Read pointer
	DWORD write;								// Write pointer
	DWORD num;								// Valid number of data
	DWORD rest;								// Remaining file size
>>>>>>> 6333d3aa
#endif
};

//===========================================================================
//
//	SCSI CD-ROM
//
//===========================================================================
class SCSICD : public Disk
{
public:
	// Number of tracks
	enum {
		TrackMax = 96							// Maximum number of tracks
	};

public:
	// Basic Functions
	SCSICD();								// Constructor
	virtual ~SCSICD();							// Destructor
	BOOL FASTCALL Open(const Filepath& path, BOOL attn = TRUE);		// Open
	#ifndef	RASCSI
	BOOL FASTCALL Load(Fileio *fio, int ver);				// Load
	#endif	// RASCSI

	// commands
<<<<<<< HEAD
	int FASTCALL Inquiry(const DWORD *cdb, BYTE *buf, DWORD major, DWORD minor);
										// INQUIRY command
	int FASTCALL Read(const DWORD *cdb, BYTE *buf, DWORD block) override;
										// READ command
	int FASTCALL ReadToc(const DWORD *cdb, BYTE *buf);
										// READ TOC command
	BOOL FASTCALL PlayAudio(const DWORD *cdb);
										// PLAY AUDIO command
	BOOL FASTCALL PlayAudioMSF(const DWORD *cdb);
										// PLAY AUDIO MSF command
	BOOL FASTCALL PlayAudioTrack(const DWORD *cdb);
										// PLAY AUDIO TRACK command
=======
	int FASTCALL Inquiry(const DWORD *cdb, BYTE *buf, DWORD major, DWORD minor);	// INQUIRY command
	int FASTCALL Read(BYTE *buf, DWORD block);				// READ command
	int FASTCALL ReadToc(const DWORD *cdb, BYTE *buf);			// READ TOC command
	BOOL FASTCALL PlayAudio(const DWORD *cdb);				// PLAY AUDIO command
	BOOL FASTCALL PlayAudioMSF(const DWORD *cdb);				// PLAY AUDIO MSF command
	BOOL FASTCALL PlayAudioTrack(const DWORD *cdb);				// PLAY AUDIO TRACK command
>>>>>>> 6333d3aa

	// CD-DA
	BOOL FASTCALL NextFrame();						// Frame notification
	void FASTCALL GetBuf(DWORD *buffer, int samples, DWORD rate);		// Get CD-DA buffer

	// LBA-MSF変換
	void FASTCALL LBAtoMSF(DWORD lba, BYTE *msf) const;			// LBA→MSF conversion
	DWORD FASTCALL MSFtoLBA(const BYTE *msf) const;				// MSF→LBA conversion

private:
	// Open
	BOOL FASTCALL OpenCue(const Filepath& path);				// Open(CUE)
	BOOL FASTCALL OpenIso(const Filepath& path);				// Open(ISO)
	BOOL FASTCALL OpenPhysical(const Filepath& path);			// Open(Physical)
	BOOL rawfile;								// RAW flag

	// Track management
	void FASTCALL ClearTrack();						// Clear the track
	int FASTCALL SearchTrack(DWORD lba) const;				// Track search
	CDTrack* track[TrackMax];						// Track opbject references
	int tracks;								// Effective number of track objects
	int dataindex;								// Current data track
	int audioindex;								// Current audio track

	int frame;								// Frame number

	#if 0
	CDDABuf da_buf;								// CD-DA buffer
	int da_num;								// Number of CD-DA tracks
	int da_cur;								// CD-DA current track
	int da_next;								// CD-DA next track
	BOOL da_req;								// CD-DA data request
	#endif
};<|MERGE_RESOLUTION|>--- conflicted
+++ resolved
@@ -87,22 +87,6 @@
 	BOOL FASTCALL IsEnd() const;						// Finish check
 
 private:
-<<<<<<< HEAD
-	Filepath wavepath;
-										// Wave path
-	BOOL valid;
-										// Open result (is it valid?)
-	DWORD *m_buf;
-										// Data buffer
-	DWORD read;
-										// Read pointer
-	DWORD write;
-										// Write pointer
-	DWORD num;
-										// Valid number of data
-	DWORD rest;
-										// Remaining file size
-=======
 	Filepath wavepath;							// Wave path
 	BOOL valid;								// Open result (is it valid?)
 	DWORD *buf;								// Data buffer
@@ -110,7 +94,6 @@
 	DWORD write;								// Write pointer
 	DWORD num;								// Valid number of data
 	DWORD rest;								// Remaining file size
->>>>>>> 6333d3aa
 #endif
 };
 
@@ -137,27 +120,12 @@
 	#endif	// RASCSI
 
 	// commands
-<<<<<<< HEAD
-	int FASTCALL Inquiry(const DWORD *cdb, BYTE *buf, DWORD major, DWORD minor);
-										// INQUIRY command
-	int FASTCALL Read(const DWORD *cdb, BYTE *buf, DWORD block) override;
-										// READ command
-	int FASTCALL ReadToc(const DWORD *cdb, BYTE *buf);
-										// READ TOC command
-	BOOL FASTCALL PlayAudio(const DWORD *cdb);
-										// PLAY AUDIO command
-	BOOL FASTCALL PlayAudioMSF(const DWORD *cdb);
-										// PLAY AUDIO MSF command
-	BOOL FASTCALL PlayAudioTrack(const DWORD *cdb);
-										// PLAY AUDIO TRACK command
-=======
 	int FASTCALL Inquiry(const DWORD *cdb, BYTE *buf, DWORD major, DWORD minor);	// INQUIRY command
-	int FASTCALL Read(BYTE *buf, DWORD block);				// READ command
+	int FASTCALL Read(const DWORD *cdb, BYTE *buf, DWORD block) override;		// READ command
 	int FASTCALL ReadToc(const DWORD *cdb, BYTE *buf);			// READ TOC command
 	BOOL FASTCALL PlayAudio(const DWORD *cdb);				// PLAY AUDIO command
 	BOOL FASTCALL PlayAudioMSF(const DWORD *cdb);				// PLAY AUDIO MSF command
 	BOOL FASTCALL PlayAudioTrack(const DWORD *cdb);				// PLAY AUDIO TRACK command
->>>>>>> 6333d3aa
 
 	// CD-DA
 	BOOL FASTCALL NextFrame();						// Frame notification
