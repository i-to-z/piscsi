{% extends "base.html" %}

    {% block content %}
    <details>
    <summary class="heading">Current RaSCSI Configuration</summary>
    <ul>
    <li>Displays the currently attached devices for each available SCSI ID.</li>
    <li>Save and load device configurations into <tt>{{cfg_dir}}</tt></li>
    <li>The <em>default</em> configuration will be loaded when the Web UI starts up, if available.</li>
    </ul>
    </details>

    <p>
    <form action="/config/load" method="post">
        <select name="name" required>
            {% for config in config_files %}
                <option value="{{config}}">{{config.replace(".json", '')}}</option>
            {% endfor %}
        </select>
        <input type="submit" name="load" value="Load" />
        <input type="submit" name="delete" value="Delete" />
    </form>
    </p>
    <p>
    <form action="/config/save" method="post">
        <input name="name" placeholder="default">
        <input type="submit" value="Save" />
    </form>
    <form action="/scsi/detach_all" method="post" onsubmit="return confirm('Detach all SCSI Devices?')">
        <input type="submit" value="Detach All" />
    </form>
    </p>

    <table cellpadding="3" border="black">
        <tbody>
        <tr>
            <td><b>ID</b></td>
	    {% if luns %}
            <td><b>LUN</b></td>
	    {% endif %}
            <td><b>Type</b></td>
            <td><b>Status</b></td>
            <td><b>File</b></td>
            <td><b>Product</b></td>
            <td><b>Actions</b></td>
        </tr>
        {% for device in devices %}
        <tr>
            {% if device["id"] not in reserved_scsi_ids %}
            <td style="text-align:center">{{device.id}}</td>
	    {% if luns %}
            <td style="text-align:center">{{device.un}}</td>
	    {% endif %}
            <td style="text-align:center">{{device.device_type}}</td>
            <td style="text-align:center">{{device.status}}</td>
            <td style="text-align:left">{{device.file}}</td>
	    {% if device.vendor == "RaSCSI" %}
            <td style="text-align:center">{{device.product}}</td>
	    {% else %}
            <td style="text-align:center">{{device.vendor}} {{device.product}}</td>
	    {% endif %}
            <td style="text-align:left">
		{% if device.device_type != "-" %}
                {% if device.device_type in removable_device_types and "No Media" not in device.status %}
                <form action="/scsi/eject" method="post" onsubmit="return confirm('Eject Disk?')">
                    <input type="hidden" name="scsi_id" value="{{device.id}}">
                    <input type="hidden" name="un" value="{{device.un}}">
                    <input type="submit" value="Eject" />
                </form>
                <form action="/scsi/info" method="post">
                    <input type="hidden" name="scsi_id" value="{{device.id}}">
                    <input type="hidden" name="un" value="{{device.un}}">
                    <input type="submit" value="Info" />
                </form>
                {% else %}
                <form action="/scsi/detach" method="post" onsubmit="return confirm('Detach Disk?')">
                    <input type="hidden" name="scsi_id" value="{{device.id}}">
                    <input type="hidden" name="un" value="{{device.un}}">
                    <input type="submit" value="Detach" />
                </form>
                <form action="/scsi/info" method="post">
                    <input type="hidden" name="scsi_id" value="{{device.id}}">
                    <input type="hidden" name="un" value="{{device.un}}">
                    <input type="submit" value="Info" />
                </form>
                {% endif %}
                {% endif %}
            </td>
            {% else %}
            <td class="inactive">{{device.id}}</td>
	    {% if luns %}
            <td class="inactive"></td>
	    {% endif %}
            <td class="inactive"></td>
            <td class="inactive">Reserved ID</td>
            <td class="inactive"></td>
            <td class="inactive"></td>
            <td class="inactive"></td>
            {% endif %}
        </tr>
        {% endfor %}
        </tbody>
    </table>

    <hr/>

    <details>
    <summary class="heading">Image File Management</summary>
    <ul>
    <li>Manage image files in the active RaSCSI image directory: <tt>{{base_dir}}</tt></li>
    <li>Select a valid SCSI ID and <a href="https://en.wikipedia.org/wiki/Logical_unit_number">LUN</a> to attach to. Unless you know what you're doing, always use LUN 0.</li>
    <li>If RaSCSI was unable to detect the device type associated with the image, you can choose the type from the dropdown.</li>
    <li>Types: SAHD = SASI HDD | SCHD = SCSI HDD | SCRM = Removable | SCMO = Magneto-Optical | SCCD = CD-ROM | SCBR = Host Bridge | SCDP = DaynaPORT</li>
    </ul>
    </details>

    <table cellpadding="3" border="black">
        <tbody>
        <tr>
            <td><b>File</b></td>
            <td><b>Size</b></td>
            <td><b>Actions</b></td>
        </tr>
        {% for file in files %}
        <tr>
            {% if file["prop"] %}
            <td>
                <details>
                    <summary>{{file["name"]}}</summary>
                    <ul>
                    {% for key in file["prop"] %}
                        <li>{{key}}: {{file['prop'][key]}}</li>
                    {% endfor %}
                    </ul>
	        </details>
            </td>
	    {% else %}
	    <td>{{file["name"]}}</td>
	    {% endif %}
            <td style="text-align:center">
                <form action="/files/download" method="post">
                    <input type="hidden" name="image" value="{{file["name"]}}">
                    <input type="submit" value="{{file["size_mb"]}} MB &#8595;" />
                </form>
            </td>
	    <td>
		{% if file["name"] in attached_images %}
		<center>Attached!</center>
		{% else %}
                {% if file["name"].lower().endswith(archive_file_suffix) %}
                <form action="/files/unzip" method="post">
                    <input type="hidden" name="image" value="{{file["name"]}}">
                    <input type="submit" value="Unzip" />
                </form>
                <form action="/files/delete" method="post" onsubmit="return confirm('Delete file?')">
                    <input type="hidden" name="image" value="{{file["name"]}}">
                    <input type="submit" value="Delete" />
                </form>
		{% else %}
                <form action="/scsi/attach" method="post">
                    <input type="hidden" name="file_name" value="{{file["name"]}}">
                    <input type="hidden" name="file_size" value="{{file["size"]}}">
                    <label for="id">ID</label>
                    <select name="scsi_id">
                        {% for id in scsi_ids %}
			<option name="id" value="{{id}}"{% if id == recommended_id %} selected{% endif %}>{{id}}</option>
                        {% endfor %}
                    </select>
		    <label for="un">LUN</label>
		    <input type="number" name="un" size="2" value="0" min="0" max="31" />
		    {% if file["detected_type"] != "UNDEFINED" %}
		    <input type="hidden" name="type" value="{{file["detected_type"]}}">
		    {{file["detected_type"]}}
	            {% else %}
		    <select name="type">
                        <option value="" selected>Type</option>
			{% for d in device_types %}
			<option value="{{d}}">{{d}}</option>
			{% endfor %}
                    </select>
		    {% endif %}
                    <input type="submit" value="Attach" />
                </form>
                <form action="/files/delete" method="post" onsubmit="return confirm('Delete file?')">
                    <input type="hidden" name="image" value="{{file["name"]}}">
                    <input type="submit" value="Delete" />
                </form>
<<<<<<< HEAD
=======
		{% if file["prop"] %}
		<form action="/files/prop" method="post">
                    <input type="hidden" name="image" value="{{file["name"]}}">
		    <input type="submit" value="Properties">
		</form>
		{% endif %}
                {% endif %}
>>>>>>> 92e3842a
		{% endif %}
            </td>
        </tr>
        {% endfor %}
        </tbody>
    </table>
    <p><small>Available disk space on the Pi: {{free_disk}} MB</small></p>

    <hr/>

    <details>
    <summary class="heading">Attach Ethernet Adapter</summary>
    <ul>
    <li>Emulates a SCSI DaynaPORT Ethernet Adapter. <a href="https://github.com/akuker/RASCSI/wiki/Dayna-Port-SCSI-Link#-macintosh-setup-instructions">Host drivers and configuration required</a>.</li>
    <li>If you have a DHCP setup, choose only the interface, and ignore the Static IP fields when attaching.</li>
    <li>Configure network forwarding by running easyinstall.sh, or follow the <a href="https://github.com/akuker/RASCSI/wiki/Dayna-Port-SCSI-Link#manual-setup">manual steps in the wiki</a>.</li>
    {% if bridge_configured %}
    <li>The <tt>rascsi_bridge</tt> interface is active and ready to be used by DaynaPORT!</li>
    {% endif %}
    </ul>
    </details>
    <table style="border: none">
        <tr style="border: none">
            <td style="border: none; vertical-align:top;">
                <form action="/daynaport/attach" method="post">
		    <label for="if">Interface:</label>
		    <select name = "if">
			{% for if in netinfo["ifs"] %}
			<option value="{{if}}">{{if}}</option>
			{% endfor %}
                    </select>
		    <label for="ip">Static IP (optional):</label>
		    <input type="text" name="ip" size="15" placeholder="10.10.20.1" minlength="7" maxlength="15" pattern="^((25[0-5]|2[0-4][0-9]|[01]?[0-9][0-9]?)\.){3}(25[0-5]|2[0-4][0-9]|[01]?[0-9][0-9]?)$" />
		    <input type="number" name="mask" size="2" placeholder="24" min="16" max="30" />
		    <label for="scsi_id">SCSI ID:</label>
                    <select name="scsi_id">
                        {% for id in scsi_ids %}
                        <option value="{{id}}"{% if id == recommended_id %} selected{% endif %}>{{id}}</option>
                        {% endfor %}
                    </select>
                    <input type="submit" value="Attach" />
                </form>
            </td>
        </tr>
    </table>

    <hr/>

    <details>
    <summary class="heading">Upload File</summary>
    <ul>
    <li>Uploads file to <tt>{{base_dir}}</tt>. The largest file size accepted is {{max_file_size}} MB.</li>
    <li>For unrecognized file types, try renaming hard drive images to '.hds' and CD-ROM images to '.iso' before uploading.</li>
    <li>Recognized file types: {{valid_file_suffix}}</li>
    </ul>
    </details>

    <table style="border: none">
        <tr style="border: none">
            <td style="border: none; vertical-align:top;">
                <form method="POST" action="/files/upload" class="dropzone dz-clickable" id="dropper" enctype="multipart/form-data">
                </form>
            </td>
        </tr>
    </table>
    <script type="application/javascript">
    Dropzone.options.dropper = {
        paramName: 'file',
        acceptedFiles: '{{valid_file_suffix}}',
        chunking: true,
        forceChunking: true,
        url: '/files/upload',
        maxFilesize: {{max_file_size}}, // MB
        chunkSize: 1000000 // bytes
    }
    </script>

    <hr/>

    <details>
    <summary class="heading">Download File to Images</summary>
    <ul>
    <li>Given a URL, download that file to the <tt>{{base_dir}}</tt> directory.</li>
    </ul>
    </details>

    <table style="border: none">
        <tr style="border: none">
            <td style="border: none; vertical-align:top;">
                <form action="/files/download_to_images" method="post">
                    <label for="url">URL:</label>
                    <input type="url" placeholder="URL" name="url" required />
                    <input type="submit" value="Download" />
                </form>
            </td>
        </tr>
    </table>

    <hr/>

    <details>
    <summary class="heading">Download File to AppleShare</summary>
    <ul>
    <li>Given a URL, download that file to the <tt>{{afp_dir}}</tt> directory and share it over AFP.</li>
    <li>Manage the files you download here through AppleShare on your vintage Mac.</li>
    <li>Requires <a href="https://github.com/akuker/RASCSI/wiki/AFP-File-Sharing">Netatalk</a> to be installed and configured correctly for your network.</li>
    </ul>
    </details>
    {% if netatalk_configured %}
    <table style="border: none">
        <tr style="border: none">
            <td style="border: none; vertical-align:top;">
                <form action="/files/download_to_afp" method="post">
                    <label for="url">URL:</label>
                    <input type="url" placeholder="URL" name="url" required />
                    <input type="submit" value="Download" />
                </form>
            </td>
        </tr>
    </table>
    <p><small>{{netatalk_configured}} active connections (including the server)</small></p>
    {% else %}
    <p>Install <a href="https://github.com/akuker/RASCSI/wiki/AFP-File-Sharing">Netatalk</a> to use the AppleTalk File Server.
    {% endif %}

    <hr/>

    <details>
    <summary class="heading">Download File from Web and Create HFS CD (Macintosh)</summary>
    <ul>
    <li>Given a URL this will download a file, create a HFS iso, and mount it on the SCSI ID given.</li>
    <li>Requires a <a href="https://github.com/akuker/RASCSI/wiki/Drive-Setup#Mounting_CD_ISO_or_MO_images">compatible CD-ROM driver</a> installed on the target system.</li>
    </ul>
    </details>

    <table style="border: none">
            <tr style="border: none">
                <td style="border: none; vertical-align:top;">
                <label for="scsi_id">SCSI ID:</label>
                <form action="/files/download_to_iso" method="post">
                    <select name="scsi_id">
                        {% for id in scsi_ids %}
                        <option value="{{id}}"{% if id == recommended_id %} selected{% endif %}>{{id}}</option>
                        {% endfor %}
                    </select>
                    <label for="url">URL:</label>
                    <input type="url" placeholder="URL" name="url" required />
                    <input type="submit" value="Download and Mount ISO" />
                </form>
            </td>
        </tr>
    </table>

    <hr/>

    <details>
    <summary class="heading">Create Empty Disk Image File</summary>
    <ul>
    <li>The Generic image type is recommended for most systems</li>
    <li>APPLE GENUINE and NEC GENUINE image types will make RaSCSI masquerade as a particular drive type that are recognized by Mac and PC98 systems, respectively.</li>
    <li>SASI images should only be used on early X68000 or UNIX workstation systems that use this pre-SCSI standard.</li>
    </ul>
    </details>
    <table style="border: none">
            <tr style="border: none">
                <td style="border: none; vertical-align:top;">
                <form action="/files/create" method="post">
                    <label for="file_name">File Name:</label>
                    <input type="text" placeholder="File name" name="file_name" required />
                    <label for="type">Type:</label>
                    <select name="type">
                        <option value="hds">SCSI Hard Disk image (Generic) [.hds]</option>
                        <option value="hda">SCSI Hard Disk image (APPLE GENUINE - use with Mac) [.hda]</option>
                        <option value="hdn">SCSI Hard Disk image (NEC GENUINE - use with PC98) [.hdn]</option>
                        <option value="hdr">SCSI Removable Media Disk image (Generic) [.hdr]</option>
                        <option value="hdf">SASI Hard Disk image (use with X68000) [.hdf]</option>
                    </select>
                    <label for="size">Size:</label>
                    <input type="number" placeholder="MB" name="size" min="1" size="6" required />
                    <input type="submit" value="Create" />
                </form>
            </td>
        </tr>
    </table>

    <hr/>

    <details>
    <summary class="heading">Create Named Drive</summary>
    <ul>
    <li>Here you can create pairs of images and properties files from a list of real-life drives.</li>
    <li>This will make RaSCSI use certain vendor strings and block sizes that may improve compatibility with certain systems</li>
    </ul>
    </details>

    <p><a href="/drive/list">Create a named disk image that mimics real-life drives</a></p>

    <hr/>

    <details>
    <summary class="heading">Logging</summary>
    <ul>
    <li>Get a certain number of lines of service logs with the given scope.</li>
    </ul>
    </details>

    <table style="border: none">
        <tr style="border: none">
            <td style="border: none; vertical-align:top;">
                <form action="/logs/show" method="post">
                    <label for="lines">Log Lines:</label>
                    <input type="number" placeholder="200" name="lines" min="1" size="4" />
                    <label for="scope">Scope:</label>
                    <select name="scope">
                        <option value="default">default</option>
                        <option value="rascsi">rascsi.service</option>
                        <option value="rascsi-web">rascsi-web.service</option>
                    </select>
                    <input type="submit" value="Show Logs" />
                </form>
            </td>
	</tr>
    </table>

    <hr/>

    <details>
    <summary class="heading">Server Log Level</summary>
    <ul>
    <li>Change the log level of the RaSCSI backend service.</li>
    <li>The dropdown will indicate the current log level.</li>
    </ul>
    </details>

    <table style="border: none">
        <tr style="border: none">
            <td style="border: none; vertical-align:top;">
		<form action="/logs/level" method="post">
		    <label for="level">Log Level:</label>
		    <select name="level">
			{% for level in log_levels %}
			<option value="{{level}}"{% if level == current_log_level %} selected{% endif %}>{{level}}</option>
			{% endfor %}
                    </select>
		    <input type="submit" value="Set Log Level" />
		</form>
            </td>
        </tr>
    </table>

    <hr/>

    <details>
    <summary class="heading">Raspberry Pi Operations</summary>
    <ul>
    <li>Issue reboot or shutdown commands to the Raspberr Pi.</li>
    <li>You can also restart the RaSCSI backend service here.</li>
    </ul>
    </details>

    <table style="border: none">
            <tr style="border: none">
                <td style="border: none; vertical-align:top;">
                <form action="/pi/reboot" method="post" onsubmit="return confirm('Reboot Pi?')">
                    <input type="submit" value="Reboot Raspberry Pi" />
                </form>
            </td>
            <td style="border: none; vertical-align:top;">
                <form action="/pi/shutdown" method="post" onsubmit="return confirm('Shutdown Pi?')">
                    <input type="submit" value="Shut Down Raspberry Pi" />
                </form>
            </td>

            <td style="border: none; vertical-align:top;">
                <form action="/rascsi/restart" method="post" onsubmit="return confirm('Restart RaSCSI?')">
                    <input type="submit" value="Restart RaSCSI Service" />
                </form>
            </td>
        </tr>
    </table>

{% endblock %}<|MERGE_RESOLUTION|>--- conflicted
+++ resolved
@@ -185,16 +185,6 @@
                     <input type="hidden" name="image" value="{{file["name"]}}">
                     <input type="submit" value="Delete" />
                 </form>
-<<<<<<< HEAD
-=======
-		{% if file["prop"] %}
-		<form action="/files/prop" method="post">
-                    <input type="hidden" name="image" value="{{file["name"]}}">
-		    <input type="submit" value="Properties">
-		</form>
-		{% endif %}
-                {% endif %}
->>>>>>> 92e3842a
 		{% endif %}
             </td>
         </tr>
