--- conflicted
+++ resolved
@@ -112,17 +112,10 @@
 
     // ALLOCATION LENGTH
     cmd[4] = 2;
-<<<<<<< HEAD
-    EXPECT_CALL(controller, DataIn());
-    EXPECT_TRUE(services->Dispatch(scsi_command::eCmdModeSense6));
-    buffer = controller.GetBuffer();
-    EXPECT_EQ(0x02, buffer[0]);
-=======
     EXPECT_CALL(*controller, DataIn());
     services->Dispatch(scsi_command::eCmdModeSense6);
 	buffer = controller->GetBuffer();
 	EXPECT_EQ(0x02, buffer[0]);
->>>>>>> c98c52ff
 }
 
 TEST(HostServicesTest, ModeSense10)
@@ -164,17 +157,10 @@
 
     // ALLOCATION LENGTH
     cmd[8] = 2;
-<<<<<<< HEAD
-    EXPECT_CALL(controller, DataIn());
-    EXPECT_TRUE(services->Dispatch(scsi_command::eCmdModeSense10));
-    buffer = controller.GetBuffer();
-    EXPECT_EQ(0x02, buffer[1]);
-=======
     EXPECT_CALL(*controller, DataIn());
     services->Dispatch(scsi_command::eCmdModeSense10);
 	buffer = controller->GetBuffer();
 	EXPECT_EQ(0x02, buffer[1]);
->>>>>>> c98c52ff
 }
 
 TEST(HostServicesTest, SetUpModePages)
